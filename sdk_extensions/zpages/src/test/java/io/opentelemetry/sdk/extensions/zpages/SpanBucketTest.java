/*
 * Copyright 2020, OpenTelemetry Authors
 *
 * Licensed under the Apache License, Version 2.0 (the "License");
 * you may not use this file except in compliance with the License.
 * You may obtain a copy of the License at
 *
 *     http://www.apache.org/licenses/LICENSE-2.0
 *
 * Unless required by applicable law or agreed to in writing, software
 * distributed under the License is distributed on an "AS IS" BASIS,
 * WITHOUT WARRANTIES OR CONDITIONS OF ANY KIND, either express or implied.
 * See the License for the specific language governing permissions and
 * limitations under the License.
 */

package io.opentelemetry.sdk.extensions.zpages;

import static org.assertj.core.api.Assertions.assertThat;

import io.opentelemetry.sdk.trace.ReadableSpan;
import io.opentelemetry.sdk.trace.TracerSdkProvider;
import io.opentelemetry.trace.Span;
import io.opentelemetry.trace.Tracer;
import java.util.ArrayList;
import java.util.List;
import java.util.concurrent.CountDownLatch;
import org.junit.jupiter.api.Test;
import org.junit.jupiter.api.Timeout;

class SpanBucketTest {
  private static final String SPAN_NAME = "span";
  private static final int LATENCY_BUCKET_SIZE = 16;
  private static final int ERROR_BUCKET_SIZE = 8;
  private final TracerSdkProvider tracerSdkProvider = TracerSdkProvider.builder().build();
  private final Tracer tracer = tracerSdkProvider.get("SpanBucketTest");

  @Test
<<<<<<< HEAD
  public void verifyLatencyBucketSizeLimit() {
=======
  void verifyLatencyBucketSizeLimit() {
>>>>>>> 0ad0ebeb
    SpanBucket latencyBucket = new SpanBucket(/* isLatencyBucket= */ true);
    Span[] spans = new Span[LATENCY_BUCKET_SIZE + 1];
    for (int i = 0; i < LATENCY_BUCKET_SIZE + 1; i++) {
      spans[i] = tracer.spanBuilder(SPAN_NAME).startSpan();
      latencyBucket.add((ReadableSpan) spans[i]);
      spans[i].end();
    }
    List<ReadableSpan> bucketSpans = new ArrayList<>();
    latencyBucket.addTo(bucketSpans);
    /* The latency SpanBucket should have the most recent LATENCY_BUCKET_SIZE spans */
    assertThat(latencyBucket.size()).isEqualTo(LATENCY_BUCKET_SIZE);
    assertThat(bucketSpans.size()).isEqualTo(LATENCY_BUCKET_SIZE);
    assertThat(bucketSpans).doesNotContain((ReadableSpan) spans[0]);
    for (int i = 1; i < LATENCY_BUCKET_SIZE + 1; i++) {
      assertThat(bucketSpans).contains((ReadableSpan) spans[i]);
    }
  }

  @Test
<<<<<<< HEAD
  public void verifyErrorBucketSizeLimit() {
=======
  void verifyErrorBucketSizeLimit() {
>>>>>>> 0ad0ebeb
    SpanBucket errorBucket = new SpanBucket(/* isLatencyBucket= */ false);
    Span[] spans = new Span[ERROR_BUCKET_SIZE + 1];
    for (int i = 0; i < ERROR_BUCKET_SIZE + 1; i++) {
      spans[i] = tracer.spanBuilder(SPAN_NAME).startSpan();
      errorBucket.add((ReadableSpan) spans[i]);
      spans[i].end();
    }
    List<ReadableSpan> bucketSpans = new ArrayList<>();
    errorBucket.addTo(bucketSpans);
    /* The error SpanBucket should have the most recent ERROR_BUCKET_SIZE spans */
    assertThat(errorBucket.size()).isEqualTo(ERROR_BUCKET_SIZE);
    assertThat(bucketSpans.size()).isEqualTo(ERROR_BUCKET_SIZE);
    assertThat(bucketSpans).doesNotContain((ReadableSpan) spans[0]);
    for (int i = 1; i < ERROR_BUCKET_SIZE + 1; i++) {
      assertThat(bucketSpans).contains((ReadableSpan) spans[i]);
    }
  }

  @Timeout(value = 1)
  public void verifyThreadSafety() throws InterruptedException {
    int numberOfThreads = 4;
    int numberOfSpans = 4;
    SpanBucket spanBucket = new SpanBucket(/* isLatencyBucket= */ true);
    final CountDownLatch startSignal = new CountDownLatch(1);
    final CountDownLatch endSignal = new CountDownLatch(numberOfThreads);
    for (int i = 0; i < numberOfThreads; i++) {
      new Thread(
              () -> {
                try {
                  startSignal.await();
                  for (int j = 0; j < numberOfSpans; j++) {
                    Span span = tracer.spanBuilder(SPAN_NAME).startSpan();
                    spanBucket.add((ReadableSpan) span);
                    span.end();
                  }
                  endSignal.countDown();
                } catch (InterruptedException e) {
                  return;
                }
              })
          .start();
    }
    startSignal.countDown();
    endSignal.await();
    /* The SpanBucket should have exactly 16 spans */
    assertThat(spanBucket.size()).isEqualTo(numberOfThreads * numberOfSpans);
  }
}<|MERGE_RESOLUTION|>--- conflicted
+++ resolved
@@ -36,11 +36,7 @@
   private final Tracer tracer = tracerSdkProvider.get("SpanBucketTest");
 
   @Test
-<<<<<<< HEAD
-  public void verifyLatencyBucketSizeLimit() {
-=======
   void verifyLatencyBucketSizeLimit() {
->>>>>>> 0ad0ebeb
     SpanBucket latencyBucket = new SpanBucket(/* isLatencyBucket= */ true);
     Span[] spans = new Span[LATENCY_BUCKET_SIZE + 1];
     for (int i = 0; i < LATENCY_BUCKET_SIZE + 1; i++) {
@@ -60,11 +56,7 @@
   }
 
   @Test
-<<<<<<< HEAD
-  public void verifyErrorBucketSizeLimit() {
-=======
   void verifyErrorBucketSizeLimit() {
->>>>>>> 0ad0ebeb
     SpanBucket errorBucket = new SpanBucket(/* isLatencyBucket= */ false);
     Span[] spans = new Span[ERROR_BUCKET_SIZE + 1];
     for (int i = 0; i < ERROR_BUCKET_SIZE + 1; i++) {
