/*
 * Copyright 2020, OpenTelemetry Authors
 *
 * Licensed under the Apache License, Version 2.0 (the "License");
 * you may not use this file except in compliance with the License.
 * You may obtain a copy of the License at
 *
 *     http://www.apache.org/licenses/LICENSE-2.0
 *
 * Unless required by applicable law or agreed to in writing, software
 * distributed under the License is distributed on an "AS IS" BASIS,
 * WITHOUT WARRANTIES OR CONDITIONS OF ANY KIND, either express or implied.
 * See the License for the specific language governing permissions and
 * limitations under the License.
 */

package io.opentelemetry.sdk.extensions.zpages;

import static org.assertj.core.api.Assertions.assertThat;

import com.google.common.collect.ImmutableMap;
import io.opentelemetry.sdk.OpenTelemetrySdk;
import io.opentelemetry.sdk.trace.Samplers;
import io.opentelemetry.sdk.trace.TracerSdkProvider;
import io.opentelemetry.sdk.trace.config.TraceConfig;
import java.io.ByteArrayOutputStream;
import java.io.OutputStream;
import java.util.Map;
import org.junit.jupiter.api.BeforeEach;
import org.junit.jupiter.api.Test;

/** Unit tests for {@link TraceConfigzZPageHandler}. */
public final class TraceConfigzZPageHandlerTest {
  private static final TracerSdkProvider tracerProvider = OpenTelemetrySdk.getTracerProvider();
  private static final Map<String, String> emptyQueryMap = ImmutableMap.of();

  @BeforeEach
  void setup() {
    // Restore default config
    OutputStream output = new ByteArrayOutputStream();
    Map<String, String> queryMap = ImmutableMap.of("action", "default");

    TraceConfigzZPageHandler traceConfigzZPageHandler =
        new TraceConfigzZPageHandler(tracerProvider);
    traceConfigzZPageHandler.processRequest("POST", queryMap, output);
    traceConfigzZPageHandler.emitHtml(queryMap, output);

    assertThat(tracerProvider.getActiveTraceConfig().getSampler().getDescription())
        .isEqualTo(TraceConfig.getDefault().getSampler().getDescription());
    assertThat(tracerProvider.getActiveTraceConfig().getMaxNumberOfAttributes())
        .isEqualTo(TraceConfig.getDefault().getMaxNumberOfAttributes());
    assertThat(tracerProvider.getActiveTraceConfig().getMaxNumberOfEvents())
        .isEqualTo(TraceConfig.getDefault().getMaxNumberOfEvents());
    assertThat(tracerProvider.getActiveTraceConfig().getMaxNumberOfLinks())
        .isEqualTo(TraceConfig.getDefault().getMaxNumberOfLinks());
    assertThat(tracerProvider.getActiveTraceConfig().getMaxNumberOfAttributesPerEvent())
        .isEqualTo(TraceConfig.getDefault().getMaxNumberOfAttributesPerEvent());
    assertThat(tracerProvider.getActiveTraceConfig().getMaxNumberOfAttributesPerLink())
        .isEqualTo(TraceConfig.getDefault().getMaxNumberOfAttributesPerLink());
  }

  @Test
  void changeTable_emitRowsCorrectly() {
    OutputStream output = new ByteArrayOutputStream();
    String querySamplingProbability = "samplingprobability";
    String queryMaxNumOfAttributes = "maxnumofattributes";
    String queryMaxNumOfEvents = "maxnumofevents";
    String queryMaxNumOfLinks = "maxnumoflinks";
    String queryMaxNumOfAttributesPerEvent = "maxnumofattributesperevent";
    String queryMaxNumOfAttributesPerLink = "maxnumofattributesperlink";

    TraceConfigzZPageHandler traceConfigzZPageHandler =
        new TraceConfigzZPageHandler(tracerProvider);
    traceConfigzZPageHandler.emitHtml("post", emptyQueryMap, output);

    assertThat(output.toString()).contains("SamplingProbability to");
    assertThat(output.toString()).contains("name=" + querySamplingProbability);
    assertThat(output.toString())
        .contains("(" + TraceConfig.getDefault().getSampler().getDescription() + ")");
    assertThat(output.toString()).contains("MaxNumberOfAttributes to");
    assertThat(output.toString()).contains("name=" + queryMaxNumOfAttributes);
    assertThat(output.toString())
        .contains(
            "(" + Integer.toString(TraceConfig.getDefault().getMaxNumberOfAttributes()) + ")");
    assertThat(output.toString()).contains("MaxNumberOfEvents to");
    assertThat(output.toString()).contains("name=" + queryMaxNumOfEvents);
    assertThat(output.toString())
        .contains("(" + Integer.toString(TraceConfig.getDefault().getMaxNumberOfEvents()) + ")");
    assertThat(output.toString()).contains("MaxNumberOfLinks to");
    assertThat(output.toString()).contains("name=" + queryMaxNumOfLinks);
    assertThat(output.toString())
        .contains("(" + Integer.toString(TraceConfig.getDefault().getMaxNumberOfLinks()) + ")");
    assertThat(output.toString()).contains("MaxNumberOfAttributesPerEvent to");
    assertThat(output.toString()).contains("name=" + queryMaxNumOfAttributesPerEvent);
    assertThat(output.toString())
        .contains(
            "("
                + Integer.toString(TraceConfig.getDefault().getMaxNumberOfAttributesPerEvent())
                + ")");
    assertThat(output.toString()).contains("MaxNumberOfAttributesPerLink to");
    assertThat(output.toString()).contains("name=" + queryMaxNumOfAttributesPerLink);
    assertThat(output.toString())
        .contains(
            "("
                + Integer.toString(TraceConfig.getDefault().getMaxNumberOfAttributesPerLink())
                + ")");
  }

  @Test
  void activeTable_emitRowsCorrectly() {
    OutputStream output = new ByteArrayOutputStream();

    TraceConfigzZPageHandler traceConfigzZPageHandler =
        new TraceConfigzZPageHandler(tracerProvider);
    traceConfigzZPageHandler.emitHtml("post", emptyQueryMap, output);

    assertThat(output.toString()).contains("Sampler");
    assertThat(output.toString())
        .contains(">" + tracerProvider.getActiveTraceConfig().getSampler().getDescription() + "<");
    assertThat(output.toString()).contains("MaxNumberOfAttributes");
    assertThat(output.toString())
        .contains(
            ">"
                + Integer.toString(tracerProvider.getActiveTraceConfig().getMaxNumberOfAttributes())
                + "<");
    assertThat(output.toString()).contains("MaxNumberOfEvents");
    assertThat(output.toString())
        .contains(
            ">"
                + Integer.toString(tracerProvider.getActiveTraceConfig().getMaxNumberOfEvents())
                + "<");
    assertThat(output.toString()).contains("MaxNumberOfLinks");
    assertThat(output.toString())
        .contains(
            ">"
                + Integer.toString(tracerProvider.getActiveTraceConfig().getMaxNumberOfLinks())
                + "<");
    assertThat(output.toString()).contains("MaxNumberOfAttributesPerEvent");
    assertThat(output.toString())
        .contains(
            ">"
                + Integer.toString(
                    tracerProvider.getActiveTraceConfig().getMaxNumberOfAttributesPerEvent())
                + "<");
    assertThat(output.toString()).contains("MaxNumberOfAttributesPerLink");
    assertThat(output.toString())
        .contains(
            ">"
                + Integer.toString(
                    tracerProvider.getActiveTraceConfig().getMaxNumberOfAttributesPerLink())
                + "<");
  }

  @Test
  void appliesChangesCorrectly_formSubmit() {
    OutputStream output = new ByteArrayOutputStream();
    String querySamplingProbability = "samplingprobability";
    String queryMaxNumOfAttributes = "maxnumofattributes";
    String queryMaxNumOfEvents = "maxnumofevents";
    String queryMaxNumOfLinks = "maxnumoflinks";
    String queryMaxNumOfAttributesPerEvent = "maxnumofattributesperevent";
    String queryMaxNumOfAttributesPerLink = "maxnumofattributesperlink";
    String newSamplingProbability = "0.001";
    String newMaxNumOfAttributes = "16";
    String newMaxNumOfEvents = "16";
    String newMaxNumOfLinks = "16";
    String newMaxNumOfAttributesPerEvent = "16";
    String newMaxNumOfAttributesPerLink = "16";

    Map<String, String> queryMap =
        new ImmutableMap.Builder<String, String>()
            .put("action", "change")
            .put(querySamplingProbability, newSamplingProbability)
            .put(queryMaxNumOfAttributes, newMaxNumOfAttributes)
            .put(queryMaxNumOfEvents, newMaxNumOfEvents)
            .put(queryMaxNumOfLinks, newMaxNumOfLinks)
            .put(queryMaxNumOfAttributesPerEvent, newMaxNumOfAttributesPerEvent)
            .put(queryMaxNumOfAttributesPerLink, newMaxNumOfAttributesPerLink)
            .build();

    TraceConfigzZPageHandler traceConfigzZPageHandler =
        new TraceConfigzZPageHandler(tracerProvider);
<<<<<<< HEAD
    traceConfigzZPageHandler.emitHtml("post", queryMap, output);
=======
    traceConfigzZPageHandler.processRequest("POST", queryMap, output);
    traceConfigzZPageHandler.emitHtml(queryMap, output);
>>>>>>> 95ff5b77

    assertThat(tracerProvider.getActiveTraceConfig().getSampler().getDescription())
        .isEqualTo(
            Samplers.probability(Double.parseDouble(newSamplingProbability)).getDescription());
    assertThat(tracerProvider.getActiveTraceConfig().getMaxNumberOfAttributes())
        .isEqualTo(Integer.parseInt(newMaxNumOfAttributes));
    assertThat(tracerProvider.getActiveTraceConfig().getMaxNumberOfEvents())
        .isEqualTo(Integer.parseInt(newMaxNumOfEvents));
    assertThat(tracerProvider.getActiveTraceConfig().getMaxNumberOfLinks())
        .isEqualTo(Integer.parseInt(newMaxNumOfLinks));
    assertThat(tracerProvider.getActiveTraceConfig().getMaxNumberOfAttributesPerEvent())
        .isEqualTo(Integer.parseInt(newMaxNumOfAttributesPerEvent));
    assertThat(tracerProvider.getActiveTraceConfig().getMaxNumberOfAttributesPerLink())
        .isEqualTo(Integer.parseInt(newMaxNumOfAttributesPerLink));
  }

  @Test
  void appliesChangesCorrectly_restoreDefault() {
    OutputStream output = new ByteArrayOutputStream();

    Map<String, String> queryMap = ImmutableMap.of("action", "default");

    TraceConfigzZPageHandler traceConfigzZPageHandler =
        new TraceConfigzZPageHandler(tracerProvider);
<<<<<<< HEAD
    traceConfigzZPageHandler.emitHtml("post", queryMap, output);
=======
    traceConfigzZPageHandler.processRequest("POST", queryMap, output);
    traceConfigzZPageHandler.emitHtml(queryMap, output);
>>>>>>> 95ff5b77

    assertThat(tracerProvider.getActiveTraceConfig().getSampler().getDescription())
        .isEqualTo(TraceConfig.getDefault().getSampler().getDescription());
    assertThat(tracerProvider.getActiveTraceConfig().getMaxNumberOfAttributes())
        .isEqualTo(TraceConfig.getDefault().getMaxNumberOfAttributes());
    assertThat(tracerProvider.getActiveTraceConfig().getMaxNumberOfEvents())
        .isEqualTo(TraceConfig.getDefault().getMaxNumberOfEvents());
    assertThat(tracerProvider.getActiveTraceConfig().getMaxNumberOfLinks())
        .isEqualTo(TraceConfig.getDefault().getMaxNumberOfLinks());
    assertThat(tracerProvider.getActiveTraceConfig().getMaxNumberOfAttributesPerEvent())
        .isEqualTo(TraceConfig.getDefault().getMaxNumberOfAttributesPerEvent());
    assertThat(tracerProvider.getActiveTraceConfig().getMaxNumberOfAttributesPerLink())
        .isEqualTo(TraceConfig.getDefault().getMaxNumberOfAttributesPerLink());
  }

  @Test
  void appliesChangesCorrectly_doNotCrashOnNullParameters() {
    OutputStream output = new ByteArrayOutputStream();

    Map<String, String> queryMap = ImmutableMap.of("action", "change");

    TraceConfigzZPageHandler traceConfigzZPageHandler =
        new TraceConfigzZPageHandler(tracerProvider);
<<<<<<< HEAD
    traceConfigzZPageHandler.emitHtml("post", queryMap, output);
=======
    traceConfigzZPageHandler.processRequest("POST", queryMap, output);
    traceConfigzZPageHandler.emitHtml(queryMap, output);
>>>>>>> 95ff5b77

    assertThat(tracerProvider.getActiveTraceConfig().getSampler().getDescription())
        .isEqualTo(TraceConfig.getDefault().getSampler().getDescription());
    assertThat(tracerProvider.getActiveTraceConfig().getMaxNumberOfAttributes())
        .isEqualTo(TraceConfig.getDefault().getMaxNumberOfAttributes());
    assertThat(tracerProvider.getActiveTraceConfig().getMaxNumberOfEvents())
        .isEqualTo(TraceConfig.getDefault().getMaxNumberOfEvents());
    assertThat(tracerProvider.getActiveTraceConfig().getMaxNumberOfLinks())
        .isEqualTo(TraceConfig.getDefault().getMaxNumberOfLinks());
    assertThat(tracerProvider.getActiveTraceConfig().getMaxNumberOfAttributesPerEvent())
        .isEqualTo(TraceConfig.getDefault().getMaxNumberOfAttributesPerEvent());
    assertThat(tracerProvider.getActiveTraceConfig().getMaxNumberOfAttributesPerLink())
        .isEqualTo(TraceConfig.getDefault().getMaxNumberOfAttributesPerLink());
  }

  @Test
  void applyChanges_emitErrorOnInvalidInput() {
    // Invalid samplingProbability (not type of double)
    OutputStream output = new ByteArrayOutputStream();
    TraceConfigzZPageHandler traceConfigzZPageHandler =
        new TraceConfigzZPageHandler(tracerProvider);
    Map<String, String> queryMap =
        ImmutableMap.of("action", "change", "samplingprobability", "invalid");

<<<<<<< HEAD
    traceConfigzZPageHandler.emitHtml("post", queryMap, output);
=======
    traceConfigzZPageHandler.processRequest("POST", queryMap, output);
>>>>>>> 95ff5b77

    assertThat(output.toString()).contains("Error while applying trace config changes: ");
    assertThat(output.toString()).contains("SamplingProbability must be of the type double");

    // Invalid samplingProbability (< 0)
    output = new ByteArrayOutputStream();
    traceConfigzZPageHandler = new TraceConfigzZPageHandler(tracerProvider);
    queryMap = ImmutableMap.of("action", "change", "samplingprobability", "-1");

<<<<<<< HEAD
    traceConfigzZPageHandler.emitHtml("post", queryMap, output);
=======
    traceConfigzZPageHandler.processRequest("POST", queryMap, output);
>>>>>>> 95ff5b77

    assertThat(output.toString()).contains("Error while applying trace config changes: ");
    assertThat(output.toString()).contains("probability must be in range [0.0, 1.0]");

    // Invalid samplingProbability (> 1)
    output = new ByteArrayOutputStream();
    traceConfigzZPageHandler = new TraceConfigzZPageHandler(tracerProvider);
    queryMap = ImmutableMap.of("action", "change", "samplingprobability", "1.1");

<<<<<<< HEAD
    traceConfigzZPageHandler.emitHtml("post", queryMap, output);
=======
    traceConfigzZPageHandler.processRequest("POST", queryMap, output);
>>>>>>> 95ff5b77

    assertThat(output.toString()).contains("Error while applying trace config changes: ");
    assertThat(output.toString()).contains("probability must be in range [0.0, 1.0]");

    // Invalid maxNumOfAttributes
    output = new ByteArrayOutputStream();
    traceConfigzZPageHandler = new TraceConfigzZPageHandler(tracerProvider);
    queryMap = ImmutableMap.of("action", "change", "maxnumofattributes", "invalid");

<<<<<<< HEAD
    traceConfigzZPageHandler.emitHtml("post", queryMap, output);
=======
    traceConfigzZPageHandler.processRequest("POST", queryMap, output);
>>>>>>> 95ff5b77

    assertThat(output.toString()).contains("Error while applying trace config changes: ");
    assertThat(output.toString()).contains("MaxNumOfAttributes must be of the type integer");

    // Invalid maxNumOfEvents
    output = new ByteArrayOutputStream();
    traceConfigzZPageHandler = new TraceConfigzZPageHandler(tracerProvider);
    queryMap = ImmutableMap.of("action", "change", "maxnumofevents", "invalid");

<<<<<<< HEAD
    traceConfigzZPageHandler.emitHtml("post", queryMap, output);
=======
    traceConfigzZPageHandler.processRequest("POST", queryMap, output);
>>>>>>> 95ff5b77

    assertThat(output.toString()).contains("Error while applying trace config changes: ");
    assertThat(output.toString()).contains("MaxNumOfEvents must be of the type integer");

    // Invalid maxNumLinks
    output = new ByteArrayOutputStream();
    traceConfigzZPageHandler = new TraceConfigzZPageHandler(tracerProvider);
    queryMap = ImmutableMap.of("action", "change", "maxnumoflinks", "invalid");

<<<<<<< HEAD
    traceConfigzZPageHandler.emitHtml("post", queryMap, output);
=======
    traceConfigzZPageHandler.processRequest("POST", queryMap, output);
>>>>>>> 95ff5b77

    assertThat(output.toString()).contains("Error while applying trace config changes: ");
    assertThat(output.toString()).contains("MaxNumOfLinks must be of the type integer");

    // Invalid maxNumOfAttributesPerEvent
    output = new ByteArrayOutputStream();
    traceConfigzZPageHandler = new TraceConfigzZPageHandler(tracerProvider);
    queryMap = ImmutableMap.of("action", "change", "maxnumofattributesperevent", "invalid");

<<<<<<< HEAD
    traceConfigzZPageHandler.emitHtml("post", queryMap, output);
=======
    traceConfigzZPageHandler.processRequest("POST", queryMap, output);
>>>>>>> 95ff5b77

    assertThat(output.toString()).contains("Error while applying trace config changes: ");
    assertThat(output.toString())
        .contains("MaxNumOfAttributesPerEvent must be of the type integer");

    // Invalid maxNumOfAttributesPerLink
    output = new ByteArrayOutputStream();
    traceConfigzZPageHandler = new TraceConfigzZPageHandler(tracerProvider);
    queryMap = ImmutableMap.of("action", "change", "maxnumofattributesperlink", "invalid");

<<<<<<< HEAD
    traceConfigzZPageHandler.emitHtml("post", queryMap, output);
=======
    traceConfigzZPageHandler.processRequest("POST", queryMap, output);
>>>>>>> 95ff5b77

    assertThat(output.toString()).contains("Error while applying trace config changes: ");
    assertThat(output.toString()).contains("MaxNumOfAttributesPerLink must be of the type integer");
  }

  @Test
  void applyChanges_shouldNotUpdateOnGetRequest() {
    OutputStream output = new ByteArrayOutputStream();
    String querySamplingProbability = "samplingprobability";
    String queryMaxNumOfAttributes = "maxnumofattributes";
    String queryMaxNumOfEvents = "maxnumofevents";
    String queryMaxNumOfLinks = "maxnumoflinks";
    String queryMaxNumOfAttributesPerEvent = "maxnumofattributesperevent";
    String queryMaxNumOfAttributesPerLink = "maxnumofattributesperlink";
    String newSamplingProbability = "0.001";
    String newMaxNumOfAttributes = "16";
    String newMaxNumOfEvents = "16";
    String newMaxNumOfLinks = "16";
    String newMaxNumOfAttributesPerEvent = "16";
    String newMaxNumOfAttributesPerLink = "16";

    // Apply new config
    Map<String, String> queryMap =
        new ImmutableMap.Builder<String, String>()
            .put("action", "change")
            .put(querySamplingProbability, newSamplingProbability)
            .put(queryMaxNumOfAttributes, newMaxNumOfAttributes)
            .put(queryMaxNumOfEvents, newMaxNumOfEvents)
            .put(queryMaxNumOfLinks, newMaxNumOfLinks)
            .put(queryMaxNumOfAttributesPerEvent, newMaxNumOfAttributesPerEvent)
            .put(queryMaxNumOfAttributesPerLink, newMaxNumOfAttributesPerLink)
            .build();

    TraceConfigzZPageHandler traceConfigzZPageHandler =
        new TraceConfigzZPageHandler(tracerProvider);

    // GET request, Should not apply changes
    traceConfigzZPageHandler.emitHtml(queryMap, output);

    assertThat(tracerProvider.getActiveTraceConfig().getSampler().getDescription())
        .isEqualTo(TraceConfig.getDefault().getSampler().getDescription());
    assertThat(tracerProvider.getActiveTraceConfig().getMaxNumberOfAttributes())
        .isEqualTo(TraceConfig.getDefault().getMaxNumberOfAttributes());
    assertThat(tracerProvider.getActiveTraceConfig().getMaxNumberOfEvents())
        .isEqualTo(TraceConfig.getDefault().getMaxNumberOfEvents());
    assertThat(tracerProvider.getActiveTraceConfig().getMaxNumberOfLinks())
        .isEqualTo(TraceConfig.getDefault().getMaxNumberOfLinks());
    assertThat(tracerProvider.getActiveTraceConfig().getMaxNumberOfAttributesPerEvent())
        .isEqualTo(TraceConfig.getDefault().getMaxNumberOfAttributesPerEvent());
    assertThat(tracerProvider.getActiveTraceConfig().getMaxNumberOfAttributesPerLink())
        .isEqualTo(TraceConfig.getDefault().getMaxNumberOfAttributesPerLink());

    // POST request, Should apply changes
    traceConfigzZPageHandler.processRequest("POST", queryMap, output);
    traceConfigzZPageHandler.emitHtml(queryMap, output);

    assertThat(tracerProvider.getActiveTraceConfig().getSampler().getDescription())
        .isEqualTo(
            Samplers.probability(Double.parseDouble(newSamplingProbability)).getDescription());
    assertThat(tracerProvider.getActiveTraceConfig().getMaxNumberOfAttributes())
        .isEqualTo(Integer.parseInt(newMaxNumOfAttributes));
    assertThat(tracerProvider.getActiveTraceConfig().getMaxNumberOfEvents())
        .isEqualTo(Integer.parseInt(newMaxNumOfEvents));
    assertThat(tracerProvider.getActiveTraceConfig().getMaxNumberOfLinks())
        .isEqualTo(Integer.parseInt(newMaxNumOfLinks));
    assertThat(tracerProvider.getActiveTraceConfig().getMaxNumberOfAttributesPerEvent())
        .isEqualTo(Integer.parseInt(newMaxNumOfAttributesPerEvent));
    assertThat(tracerProvider.getActiveTraceConfig().getMaxNumberOfAttributesPerLink())
        .isEqualTo(Integer.parseInt(newMaxNumOfAttributesPerLink));
  }
}<|MERGE_RESOLUTION|>--- conflicted
+++ resolved
@@ -71,7 +71,7 @@
 
     TraceConfigzZPageHandler traceConfigzZPageHandler =
         new TraceConfigzZPageHandler(tracerProvider);
-    traceConfigzZPageHandler.emitHtml("post", emptyQueryMap, output);
+    traceConfigzZPageHandler.emitHtml(emptyQueryMap, output);
 
     assertThat(output.toString()).contains("SamplingProbability to");
     assertThat(output.toString()).contains("name=" + querySamplingProbability);
@@ -112,7 +112,7 @@
 
     TraceConfigzZPageHandler traceConfigzZPageHandler =
         new TraceConfigzZPageHandler(tracerProvider);
-    traceConfigzZPageHandler.emitHtml("post", emptyQueryMap, output);
+    traceConfigzZPageHandler.emitHtml(emptyQueryMap, output);
 
     assertThat(output.toString()).contains("Sampler");
     assertThat(output.toString())
@@ -180,12 +180,8 @@
 
     TraceConfigzZPageHandler traceConfigzZPageHandler =
         new TraceConfigzZPageHandler(tracerProvider);
-<<<<<<< HEAD
-    traceConfigzZPageHandler.emitHtml("post", queryMap, output);
-=======
-    traceConfigzZPageHandler.processRequest("POST", queryMap, output);
-    traceConfigzZPageHandler.emitHtml(queryMap, output);
->>>>>>> 95ff5b77
+    traceConfigzZPageHandler.processRequest("POST", queryMap, output);
+    traceConfigzZPageHandler.emitHtml(queryMap, output);
 
     assertThat(tracerProvider.getActiveTraceConfig().getSampler().getDescription())
         .isEqualTo(
@@ -210,12 +206,8 @@
 
     TraceConfigzZPageHandler traceConfigzZPageHandler =
         new TraceConfigzZPageHandler(tracerProvider);
-<<<<<<< HEAD
-    traceConfigzZPageHandler.emitHtml("post", queryMap, output);
-=======
-    traceConfigzZPageHandler.processRequest("POST", queryMap, output);
-    traceConfigzZPageHandler.emitHtml(queryMap, output);
->>>>>>> 95ff5b77
+    traceConfigzZPageHandler.processRequest("POST", queryMap, output);
+    traceConfigzZPageHandler.emitHtml(queryMap, output);
 
     assertThat(tracerProvider.getActiveTraceConfig().getSampler().getDescription())
         .isEqualTo(TraceConfig.getDefault().getSampler().getDescription());
@@ -239,12 +231,8 @@
 
     TraceConfigzZPageHandler traceConfigzZPageHandler =
         new TraceConfigzZPageHandler(tracerProvider);
-<<<<<<< HEAD
-    traceConfigzZPageHandler.emitHtml("post", queryMap, output);
-=======
-    traceConfigzZPageHandler.processRequest("POST", queryMap, output);
-    traceConfigzZPageHandler.emitHtml(queryMap, output);
->>>>>>> 95ff5b77
+    traceConfigzZPageHandler.processRequest("POST", queryMap, output);
+    traceConfigzZPageHandler.emitHtml(queryMap, output);
 
     assertThat(tracerProvider.getActiveTraceConfig().getSampler().getDescription())
         .isEqualTo(TraceConfig.getDefault().getSampler().getDescription());
@@ -269,11 +257,7 @@
     Map<String, String> queryMap =
         ImmutableMap.of("action", "change", "samplingprobability", "invalid");
 
-<<<<<<< HEAD
-    traceConfigzZPageHandler.emitHtml("post", queryMap, output);
-=======
-    traceConfigzZPageHandler.processRequest("POST", queryMap, output);
->>>>>>> 95ff5b77
+    traceConfigzZPageHandler.processRequest("POST", queryMap, output);
 
     assertThat(output.toString()).contains("Error while applying trace config changes: ");
     assertThat(output.toString()).contains("SamplingProbability must be of the type double");
@@ -283,11 +267,7 @@
     traceConfigzZPageHandler = new TraceConfigzZPageHandler(tracerProvider);
     queryMap = ImmutableMap.of("action", "change", "samplingprobability", "-1");
 
-<<<<<<< HEAD
-    traceConfigzZPageHandler.emitHtml("post", queryMap, output);
-=======
-    traceConfigzZPageHandler.processRequest("POST", queryMap, output);
->>>>>>> 95ff5b77
+    traceConfigzZPageHandler.processRequest("POST", queryMap, output);
 
     assertThat(output.toString()).contains("Error while applying trace config changes: ");
     assertThat(output.toString()).contains("probability must be in range [0.0, 1.0]");
@@ -297,11 +277,7 @@
     traceConfigzZPageHandler = new TraceConfigzZPageHandler(tracerProvider);
     queryMap = ImmutableMap.of("action", "change", "samplingprobability", "1.1");
 
-<<<<<<< HEAD
-    traceConfigzZPageHandler.emitHtml("post", queryMap, output);
-=======
-    traceConfigzZPageHandler.processRequest("POST", queryMap, output);
->>>>>>> 95ff5b77
+    traceConfigzZPageHandler.processRequest("POST", queryMap, output);
 
     assertThat(output.toString()).contains("Error while applying trace config changes: ");
     assertThat(output.toString()).contains("probability must be in range [0.0, 1.0]");
@@ -311,11 +287,7 @@
     traceConfigzZPageHandler = new TraceConfigzZPageHandler(tracerProvider);
     queryMap = ImmutableMap.of("action", "change", "maxnumofattributes", "invalid");
 
-<<<<<<< HEAD
-    traceConfigzZPageHandler.emitHtml("post", queryMap, output);
-=======
-    traceConfigzZPageHandler.processRequest("POST", queryMap, output);
->>>>>>> 95ff5b77
+    traceConfigzZPageHandler.processRequest("POST", queryMap, output);
 
     assertThat(output.toString()).contains("Error while applying trace config changes: ");
     assertThat(output.toString()).contains("MaxNumOfAttributes must be of the type integer");
@@ -325,11 +297,7 @@
     traceConfigzZPageHandler = new TraceConfigzZPageHandler(tracerProvider);
     queryMap = ImmutableMap.of("action", "change", "maxnumofevents", "invalid");
 
-<<<<<<< HEAD
-    traceConfigzZPageHandler.emitHtml("post", queryMap, output);
-=======
-    traceConfigzZPageHandler.processRequest("POST", queryMap, output);
->>>>>>> 95ff5b77
+    traceConfigzZPageHandler.processRequest("POST", queryMap, output);
 
     assertThat(output.toString()).contains("Error while applying trace config changes: ");
     assertThat(output.toString()).contains("MaxNumOfEvents must be of the type integer");
@@ -339,11 +307,7 @@
     traceConfigzZPageHandler = new TraceConfigzZPageHandler(tracerProvider);
     queryMap = ImmutableMap.of("action", "change", "maxnumoflinks", "invalid");
 
-<<<<<<< HEAD
-    traceConfigzZPageHandler.emitHtml("post", queryMap, output);
-=======
-    traceConfigzZPageHandler.processRequest("POST", queryMap, output);
->>>>>>> 95ff5b77
+    traceConfigzZPageHandler.processRequest("POST", queryMap, output);
 
     assertThat(output.toString()).contains("Error while applying trace config changes: ");
     assertThat(output.toString()).contains("MaxNumOfLinks must be of the type integer");
@@ -353,11 +317,7 @@
     traceConfigzZPageHandler = new TraceConfigzZPageHandler(tracerProvider);
     queryMap = ImmutableMap.of("action", "change", "maxnumofattributesperevent", "invalid");
 
-<<<<<<< HEAD
-    traceConfigzZPageHandler.emitHtml("post", queryMap, output);
-=======
-    traceConfigzZPageHandler.processRequest("POST", queryMap, output);
->>>>>>> 95ff5b77
+    traceConfigzZPageHandler.processRequest("POST", queryMap, output);
 
     assertThat(output.toString()).contains("Error while applying trace config changes: ");
     assertThat(output.toString())
@@ -368,11 +328,7 @@
     traceConfigzZPageHandler = new TraceConfigzZPageHandler(tracerProvider);
     queryMap = ImmutableMap.of("action", "change", "maxnumofattributesperlink", "invalid");
 
-<<<<<<< HEAD
-    traceConfigzZPageHandler.emitHtml("post", queryMap, output);
-=======
-    traceConfigzZPageHandler.processRequest("POST", queryMap, output);
->>>>>>> 95ff5b77
+    traceConfigzZPageHandler.processRequest("POST", queryMap, output);
 
     assertThat(output.toString()).contains("Error while applying trace config changes: ");
     assertThat(output.toString()).contains("MaxNumOfAttributesPerLink must be of the type integer");
