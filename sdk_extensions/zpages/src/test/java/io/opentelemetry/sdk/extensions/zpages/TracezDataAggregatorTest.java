--- conflicted
+++ resolved
@@ -51,8 +51,6 @@
 
   @Rule public MockitoRule mockitoRule = MockitoJUnit.rule();
 
-  @Rule public MockitoRule mockitoRule = MockitoJUnit.rule();
-
   @Before
   public void setup() {
     tracerSdkProvider.addSpanProcessor(spanProcessor);
@@ -169,13 +167,7 @@
   public void getSpanLatencyCounts_noSpans() {
     /* getSpanLatencyCounts should return a an empty map */
     Map<String, Map<LatencyBoundary, Integer>> counts = dataAggregator.getSpanLatencyCounts();
-<<<<<<< HEAD
-    assertThat(counts.size()).isEqualTo(0);
-    assertThat(counts.get(SPAN_NAME_ONE)).isNull();
-    assertThat(counts.get(SPAN_NAME_TWO)).isNull();
-=======
-    assertThat(counts).isEmpty();
->>>>>>> b989ab10
+    assertThat(counts).isEmpty();
   }
 
   @Test
@@ -309,14 +301,8 @@
     span2.end();
     /* getErrorSpans should return a List with both spans */
     List<SpanData> errorSpans = dataAggregator.getErrorSpans(SPAN_NAME_ONE);
-<<<<<<< HEAD
-    assertThat(errorSpans.size()).isEqualTo(2);
-    assertThat(errorSpans).contains(((ReadableSpan) span1).toSpanData());
-    assertThat(errorSpans).contains(((ReadableSpan) span2).toSpanData());
-=======
     assertThat(errorSpans)
         .containsExactly(((ReadableSpan) span1).toSpanData(), ((ReadableSpan) span2).toSpanData());
->>>>>>> b989ab10
   }
 
   @Test
