--- conflicted
+++ resolved
@@ -51,13 +51,8 @@
   }
 
   private static void emitPageLinkAndInfo(PrintStream out, ZPageHandler handler) {
-<<<<<<< HEAD
-    out.print("<a href=" + handler.getUrlPath() + " >");
-    out.print("<h2 style=\"text-align: left;\">" + handler.getPageName() + "</h2>");
-=======
     out.print("<a href=\"" + handler.getUrlPath() + "\">");
     out.print("<h2 style=\"text-algin: left;\">" + handler.getPageName() + "</h2>");
->>>>>>> 34a988cd
     out.print("</a>");
     out.print("<p>" + handler.getPageDescription() + "</p>");
   }
