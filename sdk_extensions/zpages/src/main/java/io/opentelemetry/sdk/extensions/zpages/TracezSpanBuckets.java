/*
 * Copyright 2020, OpenTelemetry Authors
 *
 * Licensed under the Apache License, Version 2.0 (the "License");
 * you may not use this file except in compliance with the License.
 * You may obtain a copy of the License at
 *
 *     http://www.apache.org/licenses/LICENSE-2.0
 *
 * Unless required by applicable law or agreed to in writing, software
 * distributed under the License is distributed on an "AS IS" BASIS,
 * WITHOUT WARRANTIES OR CONDITIONS OF ANY KIND, either express or implied.
 * See the License for the specific language governing permissions and
 * limitations under the License.
 */

package io.opentelemetry.sdk.extensions.zpages;

import com.google.common.collect.ImmutableMap;
import io.opentelemetry.sdk.trace.ReadableSpan;
import io.opentelemetry.trace.Status;
import io.opentelemetry.trace.Status.CanonicalCode;
import java.util.ArrayList;
import java.util.EnumMap;
import java.util.List;
import java.util.Map;

final class TracezSpanBuckets {
  private final ImmutableMap<LatencyBoundary, SpanBucket> latencyBuckets;
  private final ImmutableMap<CanonicalCode, SpanBucket> errorBuckets;

  TracezSpanBuckets() {
    ImmutableMap.Builder<LatencyBoundary, SpanBucket> latencyBucketsBuilder =
        ImmutableMap.builder();
    for (LatencyBoundary bucket : LatencyBoundary.values()) {
      latencyBucketsBuilder.put(bucket, new SpanBucket(/* isLatencyBucket= */ true));
    }
    latencyBuckets = latencyBucketsBuilder.build();
    ImmutableMap.Builder<CanonicalCode, SpanBucket> errorBucketsBuilder = ImmutableMap.builder();
    for (CanonicalCode code : CanonicalCode.values()) {
      if (!code.toStatus().isOk()) {
        errorBucketsBuilder.put(code, new SpanBucket(/* isLatencyBucket= */ false));
      }
    }
    errorBuckets = errorBucketsBuilder.build();
  }

  void addToBucket(ReadableSpan span) {
    Status status = span.toSpanData().getStatus();
    if (status.isOk()) {
<<<<<<< HEAD
      SpanBucket latencyBucket =
          latencyBuckets.get(LatencyBoundary.getBoundary(span.getLatencyNanos()));
      synchronized (latencyBucket) {
        latencyBucket.add(span);
      }
      return;
    }
    SpanBucket errorBucket = errorBuckets.get(status.getCanonicalCode());
    synchronized (errorBucket) {
      errorBucket.add(span);
=======
      latencyBuckets.get(LatencyBoundary.getBoundary(span.getLatencyNanos())).add(span);
      return;
>>>>>>> b989ab10
    }
  }

  Map<LatencyBoundary, Integer> getLatencyBoundaryToCountMap() {
    Map<LatencyBoundary, Integer> latencyCounts = new EnumMap<>(LatencyBoundary.class);
    for (LatencyBoundary bucket : LatencyBoundary.values()) {
      latencyCounts.put(bucket, latencyBuckets.get(bucket).size());
    }
    return latencyCounts;
  }

  List<ReadableSpan> getOkSpans() {
    List<ReadableSpan> okSpans = new ArrayList<>();
    for (SpanBucket latencyBucket : latencyBuckets.values()) {
      synchronized (latencyBucket) {
        latencyBucket.addTo(okSpans);
      }
    }
    return okSpans;
  }

  List<ReadableSpan> getErrorSpans() {
    List<ReadableSpan> errorSpans = new ArrayList<>();
    for (SpanBucket errorBucket : errorBuckets.values()) {
      synchronized (errorSpans) {
        errorBucket.addTo(errorSpans);
      }
    }
    return errorSpans;
  }

  List<ReadableSpan> getSpans() {
    List<ReadableSpan> spans = new ArrayList<>();
    spans.addAll(getOkSpans());
    spans.addAll(getErrorSpans());
    return spans;
  }
}<|MERGE_RESOLUTION|>--- conflicted
+++ resolved
@@ -48,22 +48,10 @@
   void addToBucket(ReadableSpan span) {
     Status status = span.toSpanData().getStatus();
     if (status.isOk()) {
-<<<<<<< HEAD
-      SpanBucket latencyBucket =
-          latencyBuckets.get(LatencyBoundary.getBoundary(span.getLatencyNanos()));
-      synchronized (latencyBucket) {
-        latencyBucket.add(span);
-      }
+      latencyBuckets.get(LatencyBoundary.getBoundary(span.getLatencyNanos())).add(span);
       return;
     }
-    SpanBucket errorBucket = errorBuckets.get(status.getCanonicalCode());
-    synchronized (errorBucket) {
-      errorBucket.add(span);
-=======
-      latencyBuckets.get(LatencyBoundary.getBoundary(span.getLatencyNanos())).add(span);
-      return;
->>>>>>> b989ab10
-    }
+    errorBuckets.get(status.getCanonicalCode()).add(span);
   }
 
   Map<LatencyBoundary, Integer> getLatencyBoundaryToCountMap() {
