/*
 * Copyright 2020, OpenTelemetry Authors
 *
 * Licensed under the Apache License, Version 2.0 (the "License");
 * you may not use this file except in compliance with the License.
 * You may obtain a copy of the License at
 *
 *     http://www.apache.org/licenses/LICENSE-2.0
 *
 * Unless required by applicable law or agreed to in writing, software
 * distributed under the License is distributed on an "AS IS" BASIS,
 * WITHOUT WARRANTIES OR CONDITIONS OF ANY KIND, either express or implied.
 * See the License for the specific language governing permissions and
 * limitations under the License.
 */

package io.opentelemetry.sdk.extensions.zpages;

import io.opentelemetry.sdk.trace.Samplers;
import io.opentelemetry.sdk.trace.TracerSdkProvider;
import io.opentelemetry.sdk.trace.config.TraceConfig;
import java.io.OutputStream;
import java.io.PrintStream;
import java.util.Map;
import java.util.logging.Level;
import java.util.logging.Logger;

final class TraceConfigzZPageHandler extends ZPageHandler {
  private static final String TRACE_CONFIGZ_URL = "/traceconfigz";
  private static final String QUERY_STRING_ACTION = "action";
  private static final String QUERY_STRING_ACTION_CHANGE = "change";
  private static final String QUERY_STRING_ACTION_DEFAULT = "default";
  private static final String QUERY_STRING_SAMPLING_PROBABILITY = "samplingprobability";
  private static final String QUERY_STRING_MAX_NUM_OF_ATTRIBUTES = "maxnumofattributes";
  private static final String QUERY_STRING_MAX_NUM_OF_EVENTS = "maxnumbofevents";
  private static final String QUERY_STRING_MAX_NUM_OF_LINKS = "maxnumoflinks";
  private static final String QUERY_STRING_MAX_NUM_OF_ATTRIBUTES_PER_EVENT =
      "maxnumofattributesperevent";
  private static final String QUERY_STRING_MAX_NUM_OF_ATTRIBUTES_PER_LINK =
      "maxnumofattributesperlink";
  // Background color used for zebra striping rows in table
  private static final String ZEBRA_STRIPE_COLOR = "#e6e6e6";
  private static final Logger logger = Logger.getLogger(TraceConfigzZPageHandler.class.getName());
  private final TracerSdkProvider tracerProvider;

  TraceConfigzZPageHandler(TracerSdkProvider tracerProvider) {
    this.tracerProvider = tracerProvider;
  }

  @Override
  public String getUrlPath() {
    return TRACE_CONFIGZ_URL;
  }

  @Override
  public String getPageName() {
    return "TraceConfigZ";
  }

  @Override
  public String getPageDescription() {
    return "TraceConfigZ";
  }

  /**
   * Emits CSS styles to the {@link PrintStream} {@code out}. Content emited by this function should
   * be enclosed by <head></head> tag. s
   *
   * @param out the {@link PrintStream} {@code out}.
   */
  private static void emitHtmlStyle(PrintStream out) {
    out.print("<style>");
    out.print(ZPageStyle.style);
    out.print("</style>");
  }

  /**
   * Emits the change tracing parameter table to the {@link PrintStream} {@code out}.
   *
   * @param out the {@link PrintStream} {@code out}.
   */
  private static void emitChangeTable(PrintStream out) {
    out.print("<table style=\"border-spacing: 0; border: 1px solid #363636;\">");
    out.print("<tr class=\"bg-color\">");
    out.print(
        "<th colspan=2 style=\"text-align: left;\" class=\"header-text\">"
            + "<b>Permanently change</b></th>");
    out.print("<th colspan=1 class=\"header-text border-left-white\"><b>Default</b></th>");
    TraceConfigzChangeTableRow.builder()
        .setPrintStream(out)
        .setRowName("SamplingProbability to")
        .setParamName(QUERY_STRING_SAMPLING_PROBABILITY)
        .setParamDefaultValue(TraceConfig.getDefault().getSampler().getDescription())
        .setZebraStripeColor(ZEBRA_STRIPE_COLOR)
        .setZebraStripe(false)
        .build()
        .emitHtml();
    TraceConfigzChangeTableRow.builder()
        .setPrintStream(out)
        .setRowName("MaxNumberOfAttributes to")
        .setParamName(QUERY_STRING_MAX_NUM_OF_ATTRIBUTES)
        .setParamDefaultValue(Integer.toString(TraceConfig.getDefault().getMaxNumberOfAttributes()))
        .setZebraStripeColor(ZEBRA_STRIPE_COLOR)
        .setZebraStripe(true)
        .build()
        .emitHtml();
    TraceConfigzChangeTableRow.builder()
        .setPrintStream(out)
        .setRowName("MaxNumberOfEvents to")
        .setParamName(QUERY_STRING_MAX_NUM_OF_EVENTS)
        .setParamDefaultValue(Integer.toString(TraceConfig.getDefault().getMaxNumberOfEvents()))
        .setZebraStripeColor(ZEBRA_STRIPE_COLOR)
        .setZebraStripe(false)
        .build()
        .emitHtml();
    TraceConfigzChangeTableRow.builder()
        .setPrintStream(out)
        .setRowName("MaxNumberOfLinks to")
        .setParamName(QUERY_STRING_MAX_NUM_OF_LINKS)
        .setParamDefaultValue(Integer.toString(TraceConfig.getDefault().getMaxNumberOfLinks()))
        .setZebraStripeColor(ZEBRA_STRIPE_COLOR)
        .setZebraStripe(true)
        .build()
        .emitHtml();
    TraceConfigzChangeTableRow.builder()
        .setPrintStream(out)
        .setRowName("MaxNumberOfAttributesPerEvent to")
        .setParamName(QUERY_STRING_MAX_NUM_OF_ATTRIBUTES_PER_EVENT)
        .setParamDefaultValue(
            Integer.toString(TraceConfig.getDefault().getMaxNumberOfAttributesPerEvent()))
        .setZebraStripeColor(ZEBRA_STRIPE_COLOR)
        .setZebraStripe(false)
        .build()
        .emitHtml();
    TraceConfigzChangeTableRow.builder()
        .setPrintStream(out)
        .setRowName("MaxNumberOfAttributesPerLink to")
        .setParamName(QUERY_STRING_MAX_NUM_OF_ATTRIBUTES_PER_LINK)
        .setParamDefaultValue(
            Integer.toString(TraceConfig.getDefault().getMaxNumberOfAttributesPerLink()))
        .setZebraStripeColor(ZEBRA_STRIPE_COLOR)
        .setZebraStripe(true)
        .build()
        .emitHtml();
    out.print("</table>");
  }

  /**
   * Emits the active tracing parameters table to the {@link PrintStream} {@code out}.
   *
   * @param out the {@link PrintStream} {@code out}.
   */
  private void emitActiveTable(PrintStream out) {
    out.print("<table style=\"border-spacing: 0; border: 1px solid #363636;\">");
    out.print("<tr class=\"bg-color\">");
    out.print("<th class=\"header-text\"><b>Name</b></th>");
    out.print("<th class=\"header-text border-left-white\"><b>Value</b></th>");
    out.print("</tr>");
    TraceConfigzActiveTableRow.builder()
        .setPrintStream(out)
        .setParamName("Sampler")
        .setParamValue(this.tracerProvider.getActiveTraceConfig().getSampler().getDescription())
        .setZebraStripeColor(ZEBRA_STRIPE_COLOR)
        .setZebraStripe(false)
        .build()
        .emitHtml();
    TraceConfigzActiveTableRow.builder()
        .setPrintStream(out)
        .setParamName("MaxNumOfAttributes")
        .setParamValue(
            Integer.toString(this.tracerProvider.getActiveTraceConfig().getMaxNumberOfAttributes()))
        .setZebraStripeColor(ZEBRA_STRIPE_COLOR)
        .setZebraStripe(true)
        .build()
        .emitHtml();
    TraceConfigzActiveTableRow.builder()
        .setPrintStream(out)
        .setParamName("MaxNumOfEvents")
        .setParamValue(
            Integer.toString(this.tracerProvider.getActiveTraceConfig().getMaxNumberOfEvents()))
        .setZebraStripeColor(ZEBRA_STRIPE_COLOR)
        .setZebraStripe(false)
        .build()
        .emitHtml();
    TraceConfigzActiveTableRow.builder()
        .setPrintStream(out)
        .setParamName("MaxNumOfLinks")
        .setParamValue(
            Integer.toString(this.tracerProvider.getActiveTraceConfig().getMaxNumberOfLinks()))
        .setZebraStripeColor(ZEBRA_STRIPE_COLOR)
        .setZebraStripe(true)
        .build()
        .emitHtml();
    TraceConfigzActiveTableRow.builder()
        .setPrintStream(out)
        .setParamName("MaxNumOfAttributesPerEvent")
        .setParamValue(
            Integer.toString(
                this.tracerProvider.getActiveTraceConfig().getMaxNumberOfAttributesPerEvent()))
        .setZebraStripeColor(ZEBRA_STRIPE_COLOR)
        .setZebraStripe(false)
        .build()
        .emitHtml();
    TraceConfigzActiveTableRow.builder()
        .setPrintStream(out)
        .setParamName("MaxNumOfAttributesPerLink")
        .setParamValue(
            Integer.toString(
                this.tracerProvider.getActiveTraceConfig().getMaxNumberOfAttributesPerLink()))
        .setZebraStripeColor(ZEBRA_STRIPE_COLOR)
        .setZebraStripe(true)
        .build()
        .emitHtml();
    out.print("</table>");
  }

  /**
   * Apply updated trace configuration through the tracerProvider based on query parameters.
   *
<<<<<<< HEAD
   * @param queryMap the map containing URL query parameters.
   */
  private void applyTraceConfig(Map<String, String> queryMap) {
    String action = queryMap.get(QUERY_STRING_ACTION);
    if (action != null && action.equals(QUERY_STRING_ACTION_CHANGE)) {
=======
   * @param out the {@link PrintStream} {@code out}.
   * @param queryMap the map containing URL query parameters.
   */
  private void applyTraceConfig(PrintStream out, Map<String, String> queryMap) {
    String action = queryMap.get(QUERY_STRING_ACTION);
    if (action == null) {
      return;
    }
    if (action.equals(QUERY_STRING_ACTION_CHANGE)) {
>>>>>>> defbd958
      TraceConfig.Builder newConfigBuilder = this.tracerProvider.getActiveTraceConfig().toBuilder();
      String samplingProbabilityStr = queryMap.get(QUERY_STRING_SAMPLING_PROBABILITY);
      if (!samplingProbabilityStr.isEmpty()) {
        double samplingProbability = Double.parseDouble(samplingProbabilityStr);
        newConfigBuilder.setSampler(Samplers.probability(samplingProbability));
      }
      String maxNumOfAttributesStr = queryMap.get(QUERY_STRING_MAX_NUM_OF_ATTRIBUTES);
      if (!maxNumOfAttributesStr.isEmpty()) {
        int maxNumOfAttributes = Integer.parseInt(maxNumOfAttributesStr);
        newConfigBuilder.setMaxNumberOfAttributes(maxNumOfAttributes);
      }
      String maxNumOfEventsStr = queryMap.get(QUERY_STRING_MAX_NUM_OF_EVENTS);
      if (!maxNumOfEventsStr.isEmpty()) {
        int maxNumOfEvents = Integer.parseInt(maxNumOfEventsStr);
        newConfigBuilder.setMaxNumberOfEvents(maxNumOfEvents);
      }
      String maxNumOfLinksStr = queryMap.get(QUERY_STRING_MAX_NUM_OF_LINKS);
      if (!maxNumOfLinksStr.isEmpty()) {
        int maxNumOfLinks = Integer.parseInt(maxNumOfLinksStr);
        newConfigBuilder.setMaxNumberOfLinks(maxNumOfLinks);
      }
      String maxNumOfAttributesPerEventStr =
          queryMap.get(QUERY_STRING_MAX_NUM_OF_ATTRIBUTES_PER_EVENT);
      if (!maxNumOfAttributesPerEventStr.isEmpty()) {
        int maxNumOfAttributesPerEvent = Integer.parseInt(maxNumOfAttributesPerEventStr);
        newConfigBuilder.setMaxNumberOfAttributesPerEvent(maxNumOfAttributesPerEvent);
      }
      String maxNumOfAttributesPerLinkStr =
          queryMap.get(QUERY_STRING_MAX_NUM_OF_ATTRIBUTES_PER_EVENT);
      if (!maxNumOfAttributesPerLinkStr.isEmpty()) {
        int maxNumOfAttributesPerLink = Integer.parseInt(maxNumOfAttributesPerLinkStr);
        newConfigBuilder.setMaxNumberOfAttributesPerLink(maxNumOfAttributesPerLink);
      }
      this.tracerProvider.updateActiveTraceConfig(newConfigBuilder.build());
<<<<<<< HEAD
    } else if (action != null && action.equals(QUERY_STRING_ACTION_DEFAULT)) {
      TraceConfig defaultConfig = TraceConfig.getDefault().toBuilder().build();
      this.tracerProvider.updateActiveTraceConfig(defaultConfig);
    }
=======
    } else if (action.equals(QUERY_STRING_ACTION_DEFAULT)) {
      TraceConfig defaultConfig = TraceConfig.getDefault().toBuilder().build();
      this.tracerProvider.updateActiveTraceConfig(defaultConfig);
    }
    out.print("<meta http-equiv=\"refresh\" content=\"1; url='" + TRACE_CONFIGZ_URL + "'\" />");
>>>>>>> defbd958
  }

  /**
   * Emits HTML body content to the {@link PrintStream} {@code out}. Content emitted by this
   * function should be enclosed by <body></body> tag.
   *
<<<<<<< HEAD
   * @param queryMap the map containing URL query parameters.
   * @param out the {@link PrintStream} {@code out}.
   */
  private void emitHtmlBody(Map<String, String> queryMap, PrintStream out) {
    out.print(
        "<a href=\"/\"><img style=\"height: 90px;\" src=\"data:image/png;base64,"
            + ZPageLogo.getLogoBase64()
            + "\" /></a>");
=======
   * @param out the {@link PrintStream} {@code out}.
   */
  private void emitHtmlBody(PrintStream out) throws UnsupportedEncodingException {
    out.print(
        "<img style=\"height: 90px;\" src=\"data:image/png;base64,"
            + ZPageLogo.getLogoBase64()
            + "\" />");
>>>>>>> defbd958
    out.print("<h1>Trace Configuration</h1>");
    out.print("<form class=\"form-flex\" action=\"" + TRACE_CONFIGZ_URL + "\" method=\"get\">");
    out.print(
        "<input type=\"hidden\" name=\"action\" value=\"" + QUERY_STRING_ACTION_CHANGE + "\" />");
    emitChangeTable(out);
    // Button for submit
    out.print("<button class=\"button\" type=\"submit\" value=\"Submit\">Submit</button>");
    out.print("</form>");
    // Button for restore default
    out.print("<form class=\"form-flex\" action=\"" + TRACE_CONFIGZ_URL + "\" method=\"get\">");
    out.print(
        "<input type=\"hidden\" name=\"action\" value=\"" + QUERY_STRING_ACTION_DEFAULT + "\" />");
    out.print("<button class=\"button\" type=\"submit\" value=\"Submit\">Restore Default</button>");
    out.print("</form>");
    out.print("<h2>Active Tracing Parameters</h2>");
    emitActiveTable(out);
<<<<<<< HEAD
    // Apply updated trace configuration based on query parameters
    applyTraceConfig(queryMap);
=======
>>>>>>> defbd958
  }

  @Override
  public void emitHtml(Map<String, String> queryMap, OutputStream outputStream) {
    // PrintStream for emiting HTML contents
    try (PrintStream out = new PrintStream(outputStream, /* autoFlush= */ false, "UTF-8")) {
      out.print("<!DOCTYPE html>");
      out.print("<html lang=\"en\">");
      out.print("<head>");
      out.print("<meta charset=\"UTF-8\">");
      out.print(
          "<link rel=\"shortcut icon\" href=\"data:image/png;base64,"
              + ZPageLogo.getFaviconBase64()
              + "\" type=\"image/png\">");
      out.print(
          "<link href=\"https://fonts.googleapis.com/css?family=Open+Sans:300\""
              + "rel=\"stylesheet\">");
      out.print(
          "<link href=\"https://fonts.googleapis.com/css?family=Roboto\" rel=\"stylesheet\">");
      out.print("<title>TraceConfigZ</title>");
      emitHtmlStyle(out);
      out.print("</head>");
      out.print("<body>");
      try {
        // Apply updated trace configuration based on query parameters
        applyTraceConfig(out, queryMap);
        emitHtmlBody(out);
      } catch (Throwable t) {
        out.print("Error while generating HTML: " + t.toString());
        logger.log(Level.WARNING, "error while generating HTML", t);
      }
      out.print("</body>");
      out.print("</html>");
    } catch (Throwable t) {
      logger.log(Level.WARNING, "error while generating HTML", t);
    }
  }
}<|MERGE_RESOLUTION|>--- conflicted
+++ resolved
@@ -217,13 +217,6 @@
   /**
    * Apply updated trace configuration through the tracerProvider based on query parameters.
    *
-<<<<<<< HEAD
-   * @param queryMap the map containing URL query parameters.
-   */
-  private void applyTraceConfig(Map<String, String> queryMap) {
-    String action = queryMap.get(QUERY_STRING_ACTION);
-    if (action != null && action.equals(QUERY_STRING_ACTION_CHANGE)) {
-=======
    * @param out the {@link PrintStream} {@code out}.
    * @param queryMap the map containing URL query parameters.
    */
@@ -233,7 +226,6 @@
       return;
     }
     if (action.equals(QUERY_STRING_ACTION_CHANGE)) {
->>>>>>> defbd958
       TraceConfig.Builder newConfigBuilder = this.tracerProvider.getActiveTraceConfig().toBuilder();
       String samplingProbabilityStr = queryMap.get(QUERY_STRING_SAMPLING_PROBABILITY);
       if (!samplingProbabilityStr.isEmpty()) {
@@ -268,42 +260,24 @@
         newConfigBuilder.setMaxNumberOfAttributesPerLink(maxNumOfAttributesPerLink);
       }
       this.tracerProvider.updateActiveTraceConfig(newConfigBuilder.build());
-<<<<<<< HEAD
     } else if (action != null && action.equals(QUERY_STRING_ACTION_DEFAULT)) {
       TraceConfig defaultConfig = TraceConfig.getDefault().toBuilder().build();
       this.tracerProvider.updateActiveTraceConfig(defaultConfig);
     }
-=======
-    } else if (action.equals(QUERY_STRING_ACTION_DEFAULT)) {
-      TraceConfig defaultConfig = TraceConfig.getDefault().toBuilder().build();
-      this.tracerProvider.updateActiveTraceConfig(defaultConfig);
-    }
     out.print("<meta http-equiv=\"refresh\" content=\"1; url='" + TRACE_CONFIGZ_URL + "'\" />");
->>>>>>> defbd958
   }
 
   /**
    * Emits HTML body content to the {@link PrintStream} {@code out}. Content emitted by this
    * function should be enclosed by <body></body> tag.
    *
-<<<<<<< HEAD
-   * @param queryMap the map containing URL query parameters.
-   * @param out the {@link PrintStream} {@code out}.
-   */
-  private void emitHtmlBody(Map<String, String> queryMap, PrintStream out) {
+   * @param out the {@link PrintStream} {@code out}.
+   */
+  private void emitHtmlBody(PrintStream out) {
     out.print(
         "<a href=\"/\"><img style=\"height: 90px;\" src=\"data:image/png;base64,"
             + ZPageLogo.getLogoBase64()
             + "\" /></a>");
-=======
-   * @param out the {@link PrintStream} {@code out}.
-   */
-  private void emitHtmlBody(PrintStream out) throws UnsupportedEncodingException {
-    out.print(
-        "<img style=\"height: 90px;\" src=\"data:image/png;base64,"
-            + ZPageLogo.getLogoBase64()
-            + "\" />");
->>>>>>> defbd958
     out.print("<h1>Trace Configuration</h1>");
     out.print("<form class=\"form-flex\" action=\"" + TRACE_CONFIGZ_URL + "\" method=\"get\">");
     out.print(
@@ -320,11 +294,6 @@
     out.print("</form>");
     out.print("<h2>Active Tracing Parameters</h2>");
     emitActiveTable(out);
-<<<<<<< HEAD
-    // Apply updated trace configuration based on query parameters
-    applyTraceConfig(queryMap);
-=======
->>>>>>> defbd958
   }
 
   @Override
