/*
 * Copyright 2020, OpenTelemetry Authors
 *
 * Licensed under the Apache License, Version 2.0 (the "License");
 * you may not use this file except in compliance with the License.
 * You may obtain a copy of the License at
 *
 *     http://www.apache.org/licenses/LICENSE-2.0
 *
 * Unless required by applicable law or agreed to in writing, software
 * distributed under the License is distributed on an "AS IS" BASIS,
 * WITHOUT WARRANTIES OR CONDITIONS OF ANY KIND, either express or implied.
 * See the License for the specific language governing permissions and
 * limitations under the License.
 */

package io.opentelemetry.sdk.extensions.zpages;

import io.opentelemetry.sdk.trace.Samplers;
import io.opentelemetry.sdk.trace.TracerSdkProvider;
import io.opentelemetry.sdk.trace.config.TraceConfig;
import java.io.OutputStream;
import java.io.PrintStream;
import java.io.UnsupportedEncodingException;
import java.util.Map;
import java.util.logging.Logger;

final class TraceConfigzZPageHandler extends ZPageHandler {
  private static final String TRACE_CONFIGZ_URL = "/traceconfigz";
  private static final String QUERY_STRING_ACTION = "action";
  private static final String QUERY_STRING_ACTION_CHANGE = "change";
  private static final String QUERY_STRING_ACTION_DEFAULT = "default";
  private static final String QUERY_STRING_SAMPLING_PROBABILITY = "samplingprobability";
  private static final String QUERY_STRING_MAX_NUM_OF_ATTRIBUTES = "maxnumofattributes";
  private static final String QUERY_STRING_MAX_NUM_OF_EVENTS = "maxnumbofevents";
  private static final String QUERY_STRING_MAX_NUM_OF_LINKS = "maxnumoflinks";
  private static final String QUERY_STRING_MAX_NUM_OF_ATTRIBUTES_PER_EVENT =
      "maxnumofattributesperevent";
  private static final String QUERY_STRING_MAX_NUM_OF_ATTRIBUTES_PER_LINK =
      "maxnumofattributesperlink";
  // Background color used for zebra striping rows in table
  private static final String ZEBRA_STRIPE_COLOR = "#e6e6e6";
  private final TracerSdkProvider tracerProvider;

  TraceConfigzZPageHandler(TracerSdkProvider tracerProvider) {
    this.tracerProvider = tracerProvider;
  }

  @Override
  public String getUrlPath() {
    return TRACE_CONFIGZ_URL;
  }

  /**
   * Emits CSS styles to the {@link PrintStream} {@code out}. Content emited by this function should
   * be enclosed by <head></head> tag. s
   *
   * @param out the {@link PrintStream} {@code out}.
   */
  private static void emitHtmlStyle(PrintStream out) {
    out.print("<style>");
    out.print(ZPageStyle.style);
    out.print("</style>");
  }

  /**
   * Emits the change tracing parameter table to the {@link PrintStream} {@code out}.
   *
   * @param out the {@link PrintStream} {@code out}.
   */
  private static void emitChangeTable(PrintStream out) {
    out.print("<table style=\"border-spacing: 0; border: 1px solid #363636;\">");
    out.print("<tr class=\"bg-color\">");
    out.print(
        "<th colspan=2 style=\"text-align: left;\" class=\"header-text\">"
            + "<b>Permanently change</b></th>");
<<<<<<< HEAD
    out.print(
        "<th colspan=1 class=\"header-text border-left-white\"><b>Default</b></th>");
    ChangeTableRow.builder()
=======
    out.print("<th colspan=1 class=\"header-text border-left-white\"><b>Default</b></th>");
    TraceConfigzChangeTableRow.builder()
>>>>>>> 3269d82e
        .setPrintStream(out)
        .setRowName("SamplingProbability to")
        .setParamName(QUERY_STRING_SAMPLING_PROBABILITY)
        .setParamDefaultValue(TraceConfig.getDefault().getSampler().getDescription())
        .setZebraStripeColor(ZEBRA_STRIPE_COLOR)
        .setZebraStripe(false)
        .build()
        .emitHtml();
    TraceConfigzChangeTableRow.builder()
        .setPrintStream(out)
        .setRowName("MaxNumberOfAttributes to")
        .setParamName(QUERY_STRING_MAX_NUM_OF_ATTRIBUTES)
        .setParamDefaultValue(Integer.toString(TraceConfig.getDefault().getMaxNumberOfAttributes()))
        .setZebraStripeColor(ZEBRA_STRIPE_COLOR)
        .setZebraStripe(true)
        .build()
        .emitHtml();
    TraceConfigzChangeTableRow.builder()
        .setPrintStream(out)
        .setRowName("MaxNumberOfEvents to")
        .setParamName(QUERY_STRING_MAX_NUM_OF_EVENTS)
        .setParamDefaultValue(Integer.toString(TraceConfig.getDefault().getMaxNumberOfEvents()))
        .setZebraStripeColor(ZEBRA_STRIPE_COLOR)
        .setZebraStripe(false)
        .build()
        .emitHtml();
    TraceConfigzChangeTableRow.builder()
        .setPrintStream(out)
        .setRowName("MaxNumberOfLinks to")
        .setParamName(QUERY_STRING_MAX_NUM_OF_LINKS)
        .setParamDefaultValue(Integer.toString(TraceConfig.getDefault().getMaxNumberOfLinks()))
        .setZebraStripeColor(ZEBRA_STRIPE_COLOR)
        .setZebraStripe(true)
        .build()
        .emitHtml();
    TraceConfigzChangeTableRow.builder()
        .setPrintStream(out)
        .setRowName("MaxNumberOfAttributesPerEvent to")
        .setParamName(QUERY_STRING_MAX_NUM_OF_ATTRIBUTES_PER_EVENT)
        .setParamDefaultValue(
            Integer.toString(TraceConfig.getDefault().getMaxNumberOfAttributesPerEvent()))
        .setZebraStripeColor(ZEBRA_STRIPE_COLOR)
        .setZebraStripe(false)
        .build()
        .emitHtml();
    TraceConfigzChangeTableRow.builder()
        .setPrintStream(out)
        .setRowName("MaxNumberOfAttributesPerLink to")
        .setParamName(QUERY_STRING_MAX_NUM_OF_ATTRIBUTES_PER_LINK)
        .setParamDefaultValue(
            Integer.toString(TraceConfig.getDefault().getMaxNumberOfAttributesPerLink()))
        .setZebraStripeColor(ZEBRA_STRIPE_COLOR)
        .setZebraStripe(true)
        .build()
        .emitHtml();
    out.print("</table>");
  }

  /**
   * Emits the active tracing parameters table to the {@link PrintStream} {@code out}.
   *
   * @param out the {@link PrintStream} {@code out}.
   */
  private void emitActiveTable(PrintStream out) {
    out.print("<table style=\"border-spacing: 0; border: 1px solid #363636;\">");
    out.print("<tr class=\"bg-color\">");
    out.print("<th class=\"header-text\"><b>Name</b></th>");
    out.print("<th class=\"header-text border-left-white\"><b>Value</b></th>");
    out.print("</tr>");
    TraceConfigzActiveTableRow.builder()
        .setPrintStream(out)
        .setParamName("Sampler")
        .setParamValue(this.tracerProvider.getActiveTraceConfig().getSampler().getDescription())
        .setZebraStripeColor(ZEBRA_STRIPE_COLOR)
        .setZebraStripe(false)
        .build()
        .emitHtml();
    TraceConfigzActiveTableRow.builder()
        .setPrintStream(out)
        .setParamName("MaxNumOfAttributes")
<<<<<<< HEAD
        .setParamValue(
            Integer.toString(this.tracerProvider.getActiveTraceConfig().getMaxNumberOfAttributes()))
=======
        .setParamValue(Integer.toString(this.tracerProvider.getActiveTraceConfig().getMaxNumberOfAttributes()))
>>>>>>> 3269d82e
        .setZebraStripeColor(ZEBRA_STRIPE_COLOR)
        .setZebraStripe(true)
        .build()
        .emitHtml();
    TraceConfigzActiveTableRow.builder()
        .setPrintStream(out)
        .setParamName("MaxNumOfEvents")
<<<<<<< HEAD
        .setParamValue(
            Integer.toString(this.tracerProvider.getActiveTraceConfig().getMaxNumberOfEvents()))
=======
        .setParamValue(Integer.toString(this.tracerProvider.getActiveTraceConfig().getMaxNumberOfEvents()))
>>>>>>> 3269d82e
        .setZebraStripeColor(ZEBRA_STRIPE_COLOR)
        .setZebraStripe(false)
        .build()
        .emitHtml();
    TraceConfigzActiveTableRow.builder()
        .setPrintStream(out)
        .setParamName("MaxNumOfLinks")
<<<<<<< HEAD
        .setParamValue(
            Integer.toString(this.tracerProvider.getActiveTraceConfig().getMaxNumberOfLinks()))
=======
        .setParamValue(Integer.toString(this.tracerProvider.getActiveTraceConfig().getMaxNumberOfLinks()))
>>>>>>> 3269d82e
        .setZebraStripeColor(ZEBRA_STRIPE_COLOR)
        .setZebraStripe(true)
        .build()
        .emitHtml();
    TraceConfigzActiveTableRow.builder()
        .setPrintStream(out)
        .setParamName("MaxNumOfAttributesPerEvent")
<<<<<<< HEAD
        .setParamValue(
            Integer.toString(
                this.tracerProvider.getActiveTraceConfig().getMaxNumberOfAttributesPerEvent()))
=======
        .setParamValue(Integer.toString(this.tracerProvider.getActiveTraceConfig().getMaxNumberOfAttributesPerEvent()))
>>>>>>> 3269d82e
        .setZebraStripeColor(ZEBRA_STRIPE_COLOR)
        .setZebraStripe(false)
        .build()
        .emitHtml();
    TraceConfigzActiveTableRow.builder()
        .setPrintStream(out)
        .setParamName("MaxNumOfAttributesPerLink")
<<<<<<< HEAD
        .setParamValue(
            Integer.toString(
                this.tracerProvider.getActiveTraceConfig().getMaxNumberOfAttributesPerLink()))
=======
        .setParamValue(Integer.toString(this.tracerProvider.getActiveTraceConfig().getMaxNumberOfAttributesPerLink()))
>>>>>>> 3269d82e
        .setZebraStripeColor(ZEBRA_STRIPE_COLOR)
        .setZebraStripe(true)
        .build()
        .emitHtml();
    out.print("</table>");
  }

  private void appleActionOnTracer(Map<String, String> queryMap) {
    String action = queryMap.get(QUERY_STRING_ACTION);
    if (action.equals(QUERY_STRING_ACTION_CHANGE)) {
      TraceConfig.Builder newConfigBuilder = this.tracerProvider.getActiveTraceConfig().toBuilder();
      String samplingProbabilityStr = queryMap.get(QUERY_STRING_SAMPLING_PROBABILITY);
      if (!samplingProbabilityStr.isEmpty()) {
        double samplingProbability = Double.parseDouble(samplingProbabilityStr);
        newConfigBuilder.setSampler(Samplers.probability(samplingProbability));
      }
      String maxNumOfAttributesStr = queryMap.get(QUERY_STRING_MAX_NUM_OF_ATTRIBUTES);
      if (!maxNumOfAttributesStr.isEmpty()) {
        int maxNumOfAttributes = Integer.parseInt(maxNumOfAttributesStr);
        newConfigBuilder.setMaxNumberOfAttributes(maxNumOfAttributes);
      }
      String maxNumOfEventsStr = queryMap.get(QUERY_STRING_MAX_NUM_OF_EVENTS);
      if (!maxNumOfEventsStr.isEmpty()) {
        int maxNumOfEvents = Integer.parseInt(maxNumOfEventsStr);
        newConfigBuilder.setMaxNumberOfEvents(maxNumOfEvents);
      }
      String maxNumOfLinksStr = queryMap.get(QUERY_STRING_MAX_NUM_OF_LINKS);
      if (!maxNumOfLinksStr.isEmpty()) {
        int maxNumOfLinks = Integer.parseInt(maxNumOfLinksStr);
        newConfigBuilder.setMaxNumberOfLinks(maxNumOfLinks);
      }
      String maxNumOfAttributesPerEventStr =
          queryMap.get(QUERY_STRING_MAX_NUM_OF_ATTRIBUTES_PER_EVENT);
      if (!maxNumOfAttributesPerEventStr.isEmpty()) {
        int maxNumOfAttributesPerEvent = Integer.parseInt(maxNumOfAttributesPerEventStr);
        newConfigBuilder.setMaxNumberOfAttributesPerEvent(maxNumOfAttributesPerEvent);
      }
      String maxNumOfAttributesPerLinkStr =
          queryMap.get(QUERY_STRING_MAX_NUM_OF_ATTRIBUTES_PER_EVENT);
      if (!maxNumOfAttributesPerLinkStr.isEmpty()) {
        int maxNumOfAttributesPerLink = Integer.parseInt(maxNumOfAttributesPerLinkStr);
        newConfigBuilder.setMaxNumberOfAttributesPerLink(maxNumOfAttributesPerLink);
      }
      this.tracerProvider.updateActiveTraceConfig(newConfigBuilder.build());
    } else if (action.equals(QUERY_STRING_ACTION_DEFAULT)) {
      TraceConfig defaultConfig = TraceConfig.getDefault().toBuilder().build();
      this.tracerProvider.updateActiveTraceConfig(defaultConfig);
    }
  }

  /**
   * Apply the action through the tracerProvider based on query parameters.
   * 
   * @param queryMap the map containing URL query parameters.
   */
  private void applyActions(Map<String, String> queryMap) {
    String action = queryMap.get(QUERY_STRING_ACTION);
    if (action.equals(QUERY_STRING_ACTION_CHANGE)) {
      TraceConfig.Builder newConfigBuilder = this.tracerProvider.getActiveTraceConfig().toBuilder();
      String samplingProbabilityStr = queryMap.get(QUERY_STRING_SAMPLING_PROBABILITY);
      if (!samplingProbabilityStr.isEmpty()) {
        double samplingProbability = Double.parseDouble(samplingProbabilityStr);
        newConfigBuilder.setSampler(Samplers.probability(samplingProbability));
      }
      String maxNumOfAttributesStr = queryMap.get(QUERY_STRING_MAX_NUM_OF_ATTRIBUTES);
      if (!maxNumOfAttributesStr.isEmpty()) {
        int maxNumOfAttributes = Integer.parseInt(maxNumOfAttributesStr);
        newConfigBuilder.setMaxNumberOfAttributes(maxNumOfAttributes);
      }
      String maxNumOfEventsStr = queryMap.get(QUERY_STRING_MAX_NUM_OF_EVENTS);
      if (!maxNumOfEventsStr.isEmpty()) {
        int maxNumOfEvents = Integer.parseInt(maxNumOfEventsStr);
        newConfigBuilder.setMaxNumberOfEvents(maxNumOfEvents);
      }
      String maxNumOfLinksStr = queryMap.get(QUERY_STRING_MAX_NUM_OF_LINKS);
      if (!maxNumOfLinksStr.isEmpty()) {
        int maxNumOfLinks = Integer.parseInt(maxNumOfLinksStr);
        newConfigBuilder.setMaxNumberOfLinks(maxNumOfLinks);
      }
      String maxNumOfAttributesPerEventStr =
          queryMap.get(QUERY_STRING_MAX_NUM_OF_ATTRIBUTES_PER_EVENT);
      if (!maxNumOfAttributesPerEventStr.isEmpty()) {
        int maxNumOfAttributesPerEvent = Integer.parseInt(maxNumOfAttributesPerEventStr);
        newConfigBuilder.setMaxNumberOfAttributesPerEvent(maxNumOfAttributesPerEvent);
      }
      String maxNumOfAttributesPerLinkStr =
          queryMap.get(QUERY_STRING_MAX_NUM_OF_ATTRIBUTES_PER_EVENT);
      if (!maxNumOfAttributesPerLinkStr.isEmpty()) {
        int maxNumOfAttributesPerLink = Integer.parseInt(maxNumOfAttributesPerLinkStr);
        newConfigBuilder.setMaxNumberOfAttributesPerLink(maxNumOfAttributesPerLink);
      }
      this.tracerProvider.updateActiveTraceConfig(newConfigBuilder.build());
    } else if (action.equals(QUERY_STRING_ACTION_DEFAULT)) {
      TraceConfig defaultConfig = TraceConfig.getDefault().toBuilder().build();
      this.tracerProvider.updateActiveTraceConfig(defaultConfig);
    }
  }

  /**
   * Emits HTML body content to the {@link PrintStream} {@code out}. Content emitted by this
   * function should be enclosed by <body></body> tag.
   *
   * @param queryMap the map containing URL query parameters.
   * @param out the {@link PrintStream} {@code out}.
   */
  private void emitHtmlBody(Map<String, String> queryMap, PrintStream out)
      throws UnsupportedEncodingException {
    out.print(
        "<img style=\"height: 90px;\" src=\"data:image/png;base64,"
            + ZPageLogo.logoBase64
            + "\" />");
    out.print("<h1>Trace Configuration</h1>");
    out.print("<form class=\"form-flex\" action=\"" + TRACE_CONFIGZ_URL + "\" method=\"get\">");
<<<<<<< HEAD
    out.print("<input type=\"hidden\" name=\"action\" value=\"change\" />");
=======
    out.print("<input type=\"hidden\" name=\"action\" value=\""+QUERY_STRING_ACTION_CHANGE+"\" />");
>>>>>>> 3269d82e
    emitChangeTable(out);
    // Button for submit
    out.print("<button class=\"button\" type=\"submit\" value=\"Submit\">Submit</button>");
    out.print("</form>");
    // Button for restore default
    out.print("<form class=\"form-flex\" action=\"" + TRACE_CONFIGZ_URL + "\" method=\"get\">");
<<<<<<< HEAD
    out.print("<input type=\"hidden\" name=\"action\" value=\"default\" />");
=======
    out.print("<input type=\"hidden\" name=\"action\" value=\""+QUERY_STRING_ACTION_DEFAULT+"\" />");
>>>>>>> 3269d82e
    out.print("<button class=\"button\" type=\"submit\" value=\"Submit\">Restore Default</button>");
    out.print("</form>");
    out.print("<h2>Active Tracing Parameters</h2>");
    emitActiveTable(out);
<<<<<<< HEAD
    // Apply action based on queryMap
    appleActionOnTracer(queryMap);
=======
    // Apply action based on query parameters
    applyActions(queryMap);
>>>>>>> 3269d82e
  }

  @Override
  public void emitHtml(Map<String, String> queryMap, OutputStream outputStream) {
    // PrintStream for emiting HTML contents
    try (PrintStream out = new PrintStream(outputStream, /* autoFlush= */ false, "UTF-8")) {
      out.print("<!DOCTYPE html>");
      out.print("<html lang=\"en\">");
      out.print("<head>");
      out.print("<meta charset=\"UTF-8\">");
      out.print(
          "<link rel=\"shortcut icon\" href=\"data:image/png;base64,"
              + ZPageLogo.faviconBase64
              + "\" type=\"image/png\">");
      out.print(
          "<link href=\"https://fonts.googleapis.com/css?family=Open+Sans:300\""
              + "rel=\"stylesheet\">");
      out.print(
          "<link href=\"https://fonts.googleapis.com/css?family=Roboto\" rel=\"stylesheet\">");
      out.print("<title>TraceConfigZ</title>");
      emitHtmlStyle(out);
      out.print("</head>");
      out.print("<body>");
      try {
        emitHtmlBody(queryMap, out);
      } catch (Throwable t) {
        out.print("Error while generating HTML: " + t.toString());
      }
      out.print("</body>");
      out.print("</html>");
    } catch (Throwable t) {
      Logger.getLogger(TracezZPageHandler.class.getName())
          .warning("Error while generating HTML: " + t.toString());
    }
  }
}<|MERGE_RESOLUTION|>--- conflicted
+++ resolved
@@ -74,14 +74,8 @@
     out.print(
         "<th colspan=2 style=\"text-align: left;\" class=\"header-text\">"
             + "<b>Permanently change</b></th>");
-<<<<<<< HEAD
-    out.print(
-        "<th colspan=1 class=\"header-text border-left-white\"><b>Default</b></th>");
-    ChangeTableRow.builder()
-=======
     out.print("<th colspan=1 class=\"header-text border-left-white\"><b>Default</b></th>");
     TraceConfigzChangeTableRow.builder()
->>>>>>> 3269d82e
         .setPrintStream(out)
         .setRowName("SamplingProbability to")
         .setParamName(QUERY_STRING_SAMPLING_PROBABILITY)
@@ -162,12 +156,8 @@
     TraceConfigzActiveTableRow.builder()
         .setPrintStream(out)
         .setParamName("MaxNumOfAttributes")
-<<<<<<< HEAD
         .setParamValue(
             Integer.toString(this.tracerProvider.getActiveTraceConfig().getMaxNumberOfAttributes()))
-=======
-        .setParamValue(Integer.toString(this.tracerProvider.getActiveTraceConfig().getMaxNumberOfAttributes()))
->>>>>>> 3269d82e
         .setZebraStripeColor(ZEBRA_STRIPE_COLOR)
         .setZebraStripe(true)
         .build()
@@ -175,12 +165,8 @@
     TraceConfigzActiveTableRow.builder()
         .setPrintStream(out)
         .setParamName("MaxNumOfEvents")
-<<<<<<< HEAD
         .setParamValue(
             Integer.toString(this.tracerProvider.getActiveTraceConfig().getMaxNumberOfEvents()))
-=======
-        .setParamValue(Integer.toString(this.tracerProvider.getActiveTraceConfig().getMaxNumberOfEvents()))
->>>>>>> 3269d82e
         .setZebraStripeColor(ZEBRA_STRIPE_COLOR)
         .setZebraStripe(false)
         .build()
@@ -188,12 +174,8 @@
     TraceConfigzActiveTableRow.builder()
         .setPrintStream(out)
         .setParamName("MaxNumOfLinks")
-<<<<<<< HEAD
         .setParamValue(
             Integer.toString(this.tracerProvider.getActiveTraceConfig().getMaxNumberOfLinks()))
-=======
-        .setParamValue(Integer.toString(this.tracerProvider.getActiveTraceConfig().getMaxNumberOfLinks()))
->>>>>>> 3269d82e
         .setZebraStripeColor(ZEBRA_STRIPE_COLOR)
         .setZebraStripe(true)
         .build()
@@ -201,13 +183,9 @@
     TraceConfigzActiveTableRow.builder()
         .setPrintStream(out)
         .setParamName("MaxNumOfAttributesPerEvent")
-<<<<<<< HEAD
         .setParamValue(
             Integer.toString(
                 this.tracerProvider.getActiveTraceConfig().getMaxNumberOfAttributesPerEvent()))
-=======
-        .setParamValue(Integer.toString(this.tracerProvider.getActiveTraceConfig().getMaxNumberOfAttributesPerEvent()))
->>>>>>> 3269d82e
         .setZebraStripeColor(ZEBRA_STRIPE_COLOR)
         .setZebraStripe(false)
         .build()
@@ -215,13 +193,9 @@
     TraceConfigzActiveTableRow.builder()
         .setPrintStream(out)
         .setParamName("MaxNumOfAttributesPerLink")
-<<<<<<< HEAD
         .setParamValue(
             Integer.toString(
                 this.tracerProvider.getActiveTraceConfig().getMaxNumberOfAttributesPerLink()))
-=======
-        .setParamValue(Integer.toString(this.tracerProvider.getActiveTraceConfig().getMaxNumberOfAttributesPerLink()))
->>>>>>> 3269d82e
         .setZebraStripeColor(ZEBRA_STRIPE_COLOR)
         .setZebraStripe(true)
         .build()
@@ -229,52 +203,9 @@
     out.print("</table>");
   }
 
-  private void appleActionOnTracer(Map<String, String> queryMap) {
-    String action = queryMap.get(QUERY_STRING_ACTION);
-    if (action.equals(QUERY_STRING_ACTION_CHANGE)) {
-      TraceConfig.Builder newConfigBuilder = this.tracerProvider.getActiveTraceConfig().toBuilder();
-      String samplingProbabilityStr = queryMap.get(QUERY_STRING_SAMPLING_PROBABILITY);
-      if (!samplingProbabilityStr.isEmpty()) {
-        double samplingProbability = Double.parseDouble(samplingProbabilityStr);
-        newConfigBuilder.setSampler(Samplers.probability(samplingProbability));
-      }
-      String maxNumOfAttributesStr = queryMap.get(QUERY_STRING_MAX_NUM_OF_ATTRIBUTES);
-      if (!maxNumOfAttributesStr.isEmpty()) {
-        int maxNumOfAttributes = Integer.parseInt(maxNumOfAttributesStr);
-        newConfigBuilder.setMaxNumberOfAttributes(maxNumOfAttributes);
-      }
-      String maxNumOfEventsStr = queryMap.get(QUERY_STRING_MAX_NUM_OF_EVENTS);
-      if (!maxNumOfEventsStr.isEmpty()) {
-        int maxNumOfEvents = Integer.parseInt(maxNumOfEventsStr);
-        newConfigBuilder.setMaxNumberOfEvents(maxNumOfEvents);
-      }
-      String maxNumOfLinksStr = queryMap.get(QUERY_STRING_MAX_NUM_OF_LINKS);
-      if (!maxNumOfLinksStr.isEmpty()) {
-        int maxNumOfLinks = Integer.parseInt(maxNumOfLinksStr);
-        newConfigBuilder.setMaxNumberOfLinks(maxNumOfLinks);
-      }
-      String maxNumOfAttributesPerEventStr =
-          queryMap.get(QUERY_STRING_MAX_NUM_OF_ATTRIBUTES_PER_EVENT);
-      if (!maxNumOfAttributesPerEventStr.isEmpty()) {
-        int maxNumOfAttributesPerEvent = Integer.parseInt(maxNumOfAttributesPerEventStr);
-        newConfigBuilder.setMaxNumberOfAttributesPerEvent(maxNumOfAttributesPerEvent);
-      }
-      String maxNumOfAttributesPerLinkStr =
-          queryMap.get(QUERY_STRING_MAX_NUM_OF_ATTRIBUTES_PER_EVENT);
-      if (!maxNumOfAttributesPerLinkStr.isEmpty()) {
-        int maxNumOfAttributesPerLink = Integer.parseInt(maxNumOfAttributesPerLinkStr);
-        newConfigBuilder.setMaxNumberOfAttributesPerLink(maxNumOfAttributesPerLink);
-      }
-      this.tracerProvider.updateActiveTraceConfig(newConfigBuilder.build());
-    } else if (action.equals(QUERY_STRING_ACTION_DEFAULT)) {
-      TraceConfig defaultConfig = TraceConfig.getDefault().toBuilder().build();
-      this.tracerProvider.updateActiveTraceConfig(defaultConfig);
-    }
-  }
-
   /**
    * Apply the action through the tracerProvider based on query parameters.
-   * 
+   *
    * @param queryMap the map containing URL query parameters.
    */
   private void applyActions(Map<String, String> queryMap) {
@@ -335,33 +266,22 @@
             + "\" />");
     out.print("<h1>Trace Configuration</h1>");
     out.print("<form class=\"form-flex\" action=\"" + TRACE_CONFIGZ_URL + "\" method=\"get\">");
-<<<<<<< HEAD
-    out.print("<input type=\"hidden\" name=\"action\" value=\"change\" />");
-=======
-    out.print("<input type=\"hidden\" name=\"action\" value=\""+QUERY_STRING_ACTION_CHANGE+"\" />");
->>>>>>> 3269d82e
+    out.print(
+        "<input type=\"hidden\" name=\"action\" value=\"" + QUERY_STRING_ACTION_CHANGE + "\" />");
     emitChangeTable(out);
     // Button for submit
     out.print("<button class=\"button\" type=\"submit\" value=\"Submit\">Submit</button>");
     out.print("</form>");
     // Button for restore default
     out.print("<form class=\"form-flex\" action=\"" + TRACE_CONFIGZ_URL + "\" method=\"get\">");
-<<<<<<< HEAD
-    out.print("<input type=\"hidden\" name=\"action\" value=\"default\" />");
-=======
-    out.print("<input type=\"hidden\" name=\"action\" value=\""+QUERY_STRING_ACTION_DEFAULT+"\" />");
->>>>>>> 3269d82e
+    out.print(
+        "<input type=\"hidden\" name=\"action\" value=\"" + QUERY_STRING_ACTION_DEFAULT + "\" />");
     out.print("<button class=\"button\" type=\"submit\" value=\"Submit\">Restore Default</button>");
     out.print("</form>");
     out.print("<h2>Active Tracing Parameters</h2>");
     emitActiveTable(out);
-<<<<<<< HEAD
-    // Apply action based on queryMap
-    appleActionOnTracer(queryMap);
-=======
     // Apply action based on query parameters
     applyActions(queryMap);
->>>>>>> 3269d82e
   }
 
   @Override
