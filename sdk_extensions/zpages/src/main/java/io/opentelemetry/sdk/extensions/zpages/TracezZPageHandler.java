--- conflicted
+++ resolved
@@ -449,21 +449,14 @@
     // Link to OpenTelemetry Logo
     out.print(
         "<img style=\"height: 90px;\" src=\"data:image/png;base64,"
-<<<<<<< HEAD
-            + ZPageLogo.logoBase64
-=======
             + ZPageLogo.getLogoBase64()
->>>>>>> b989ab10
             + "\" />");
     out.print("<h1>TraceZ Summary</h1>");
     emitSummaryTable(out);
     // spanName will be null if the query parameter doesn't exist in the URL
     String spanName = queryMap.get(PARAM_SPAN_NAME);
     if (spanName != null) {
-<<<<<<< HEAD
       spanName = URLEncoder.encode(spanName, "UTF-8");
-=======
->>>>>>> b989ab10
       // Convert spanName with URL encoding
       spanName = URLEncoder.encode(spanName, "UTF-8");
       // Show detailed information for the corresponding span
@@ -527,11 +520,7 @@
       out.print("<meta charset=\"UTF-8\">");
       out.print(
           "<link rel=\"shortcut icon\" href=\"data:image/png;base64,"
-<<<<<<< HEAD
-              + ZPageLogo.faviconBase64
-=======
               + ZPageLogo.getFaviconBase64()
->>>>>>> b989ab10
               + "\" type=\"image/png\">");
       out.print(
           "<link href=\"https://fonts.googleapis.com/css?family=Open+Sans:300\""
