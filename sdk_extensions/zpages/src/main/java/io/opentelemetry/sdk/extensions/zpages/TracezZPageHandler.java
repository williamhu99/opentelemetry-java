--- conflicted
+++ resolved
@@ -187,11 +187,7 @@
     // If numOfSamples is smaller than 0, print the text "N/A", otherwise print the text "0"
     if (numOfSamples > 0) {
       out.print("<td class=\"align-center border-left-dark\"><a href=\"?");
-<<<<<<< HEAD
-      out.print(PARAM_SPAN_NAME + "=" + URLEncoder.encode(spanName.replace(" ", "%20"), "UTF-8"));
-=======
       out.print(PARAM_SPAN_NAME + "=" + URLEncoder.encode(spanName.replace("+", "%2B"), "UTF-8"));
->>>>>>> cf7f5c8f
       out.print("&" + PARAM_SAMPLE_TYPE + "=" + type.getValue());
       out.print("&" + PARAM_SAMPLE_SUB_TYPE + "=" + subtype);
       out.print("\">" + numOfSamples + "</a></td>");
@@ -480,11 +476,7 @@
     String spanName = queryMap.get(PARAM_SPAN_NAME);
     if (spanName != null) {
       // Convert spanName with URL encoding
-<<<<<<< HEAD
-      spanName = URLDecoder.decode(spanName, "UTF-8");
-=======
       spanName = URLDecoder.decode(spanName, "UTF-8").replace("%2B", "+");
->>>>>>> cf7f5c8f
       // Show detailed information for the corresponding span
       String typeStr = queryMap.get(PARAM_SAMPLE_TYPE);
       if (typeStr != null) {
