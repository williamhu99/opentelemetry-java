/*
 * Copyright 2020, OpenTelemetry Authors
 *
 * Licensed under the Apache License, Version 2.0 (the "License");
 * you may not use this file except in compliance with the License.
 * You may obtain a copy of the License at
 *
 *     http://www.apache.org/licenses/LICENSE-2.0
 *
 * Unless required by applicable law or agreed to in writing, software
 * distributed under the License is distributed on an "AS IS" BASIS,
 * WITHOUT WARRANTIES OR CONDITIONS OF ANY KIND, either express or implied.
 * See the License for the specific language governing permissions and
 * limitations under the License.
 */

package io.opentelemetry.sdk.extensions.zpages;

import static com.google.common.html.HtmlEscapers.htmlEscaper;

import com.google.common.collect.ImmutableList;
import com.google.common.collect.ImmutableMap;
import io.opentelemetry.common.AttributeValue;
import io.opentelemetry.common.ReadableAttributes;
import io.opentelemetry.common.ReadableKeyValuePairs.KeyValueConsumer;
import io.opentelemetry.sdk.trace.data.SpanData;
import io.opentelemetry.sdk.trace.data.SpanData.Event;
import io.opentelemetry.trace.SpanId;
import io.opentelemetry.trace.Status;
import io.opentelemetry.trace.Status.CanonicalCode;
import java.io.OutputStream;
import java.io.PrintStream;
import java.io.Serializable;
import java.util.ArrayList;
import java.util.Calendar;
import java.util.Collection;
import java.util.Collections;
import java.util.Comparator;
import java.util.Formatter;
import java.util.HashMap;
import java.util.List;
import java.util.Locale;
import java.util.Map;
import java.util.Set;
import java.util.concurrent.TimeUnit;
import java.util.logging.Level;
import java.util.logging.Logger;
import javax.annotation.Nullable;

final class TracezZPageHandler extends ZPageHandler {
  private enum SampleType {
    RUNNING(0),
    LATENCY(1),
    ERROR(2),
    UNKNOWN(-1);

    private final int value;

    SampleType(int value) {
      this.value = value;
    }

    static SampleType fromString(String str) {
      int value = Integer.parseInt(str);
      switch (value) {
        case 0:
          return RUNNING;
        case 1:
          return LATENCY;
        case 2:
          return ERROR;
        default:
          return UNKNOWN;
      }
    }

    int getValue() {
      return value;
    }
  }

  private static final String TRACEZ_URL = "/tracez";
  private static final String TRACEZ_NAME = "TraceZ";
  private static final String TRACEZ_DESCRIPTION =
      "TraceZ displays information about all the running spans"
          + " and all the sampled spans based on latency and errors";
  // Background color used for zebra striping rows of summary table
  private static final String ZEBRA_STRIPE_COLOR = "#e6e6e6";
  // Color for sampled traceIds
  private static final String SAMPLED_TRACE_ID_COLOR = "#c1272d";
  // Color for not sampled traceIds
  private static final String NOT_SAMPLED_TRACE_ID_COLOR = "black";
  // Query string parameter name for span name
  private static final String PARAM_SPAN_NAME = "zspanname";
  // Query string parameter name for type to display
  // * 0 = running, 1 = latency, 2 = error
  private static final String PARAM_SAMPLE_TYPE = "ztype";
  // Query string parameter name for sub-type:
  // * for latency based sampled spans [0, 8] corresponds to each latency boundaries
  //   where 0 corresponds to the first boundary
  // * for error based sampled spans [0, 15], 0 means all, otherwise the error code
  private static final String PARAM_SAMPLE_SUB_TYPE = "zsubtype";
  // Map from LatencyBoundary to human readable string on the UI
  private static final ImmutableMap<LatencyBoundary, String> LATENCY_BOUNDARIES_STRING_MAP =
      buildLatencyBoundaryStringMap();
  private static final Logger logger = Logger.getLogger(TracezZPageHandler.class.getName());
  @Nullable private final TracezDataAggregator dataAggregator;

  /** Constructs a new {@code TracezZPageHandler}. */
  TracezZPageHandler(@Nullable TracezDataAggregator dataAggregator) {
    this.dataAggregator = dataAggregator;
  }

  @Override
  public String getUrlPath() {
    return TRACEZ_URL;
  }

  @Override
  public String getPageName() {
    return TRACEZ_NAME;
  }

  @Override
  public String getPageDescription() {
    return TRACEZ_DESCRIPTION;
  }

  /**
   * Emits CSS Styles to the {@link PrintStream} {@code out}. Content emitted by this function
   * should be enclosed by <head></head> tag.
   *
   * @param out the {@link PrintStream} {@code out}.
   */
  private static void emitHtmlStyle(PrintStream out) {
    out.print("<style>");
    out.print(ZPageStyle.style);
    out.print("</style>");
  }

  /**
   * Emits the header of the summary table to the {@link PrintStream} {@code out}.
   *
   * @param out the {@link PrintStream} {@code out}.
   */
  private static void emitSummaryTableHeader(PrintStream out) {
    // First row
    out.print("<tr class=\"bg-color\">");
    out.print("<th colspan=1 class=\"header-text\"><b>Span Name</b></th>");
    out.print("<th colspan=1 class=\"header-text border-left-white\"><b>Running</b></th>");
    out.print("<th colspan=9 class=\"header-text border-left-white\"><b>Latency Samples</b></th>");
    out.print("<th colspan=1 class=\"header-text border-left-white\"><b>Error Samples</b></th>");
    out.print("</tr>");

    // Second row
    out.print("<tr class=\"bg-color\">");
    out.print("<th colspan=1></th>");
    out.print("<th colspan=1 class=\"border-left-white\"></th>");
    for (LatencyBoundary latencyBoundary : LatencyBoundary.values()) {
      out.print(
          "<th colspan=1 class=\"border-left-white align-center\""
              + "style=\"color: #fff;\"><b>["
              + LATENCY_BOUNDARIES_STRING_MAP.get(latencyBoundary)
              + "]</b></th>");
    }
    out.print("<th colspan=1 class=\"border-left-white\"></th>");
    out.print("</tr>");
  }

  /**
   * Emits a single cell of the summary table depends on the paramters passed in, to the {@link
   * PrintStream} {@code out}.
   *
   * @param out the {@link PrintStream} {@code out}.
   * @param spanName the name of the corresponding span.
   * @param numOfSamples the number of samples of the corresponding span.
   * @param type the type of the corresponding span (running, latency, error).
   * @param subtype the sub-type of the corresponding span (latency [0, 8], error [0, 15]).
   */
  private static void emitSummaryTableCell(
      PrintStream out, String spanName, int numOfSamples, SampleType type, int subtype) {
    // If numOfSamples is greater than 0, emit a link to see detailed span information
    // If numOfSamples is smaller than 0, print the text "N/A", otherwise print the text "0"
    if (numOfSamples > 0) {
      out.print("<td class=\"align-center border-left-dark\"><a href=\"?");
      out.print(PARAM_SPAN_NAME + "=" + spanName);
      out.print("&" + PARAM_SAMPLE_TYPE + "=" + type.getValue());
      out.print("&" + PARAM_SAMPLE_SUB_TYPE + "=" + subtype);
      out.print("\">" + numOfSamples + "</a></td>");
    } else if (numOfSamples < 0) {
      out.print("<td class=\"align-center border-left-dark\">N/A</td>");
    } else {
      out.print("<td class=\"align-center border-left-dark\">0</td>");
    }
  }

  /**
   * Emits the summary table of running spans and sampled spans to the {@link PrintStream} {@code
   * out}.
   *
   * @param out the {@link PrintStream} {@code out}.
   */
  private void emitSummaryTable(PrintStream out) {
    if (dataAggregator == null) {
      return;
    }
    out.print("<table style=\"border-spacing: 0; border: 1px solid #363636;\">");
    emitSummaryTableHeader(out);

    Set<String> spanNames = dataAggregator.getSpanNames();
    boolean zebraStripe = false;

    Map<String, Integer> runningSpanCounts = dataAggregator.getRunningSpanCounts();
    Map<String, Map<LatencyBoundary, Integer>> latencySpanCounts =
        dataAggregator.getSpanLatencyCounts();
    Map<String, Integer> errorSpanCounts = dataAggregator.getErrorSpanCounts();
    for (String spanName : spanNames) {
      if (zebraStripe) {
        out.print("<tr style=\"background-color: " + ZEBRA_STRIPE_COLOR + "\">");
      } else {
        out.print("<tr>");
      }
      zebraStripe = !zebraStripe;
      out.print("<td>" + htmlEscaper().escape(spanName) + "</td>");

      // Running spans column
      int numOfRunningSpans =
          runningSpanCounts.containsKey(spanName) ? runningSpanCounts.get(spanName) : 0;
      // subtype is ignored for running spans
      emitSummaryTableCell(out, spanName, numOfRunningSpans, SampleType.RUNNING, 0);

      // Latency based sampled spans column
      int subtype = 0;
      for (LatencyBoundary latencyBoundary : LatencyBoundary.values()) {
        int numOfLatencySamples =
            latencySpanCounts.containsKey(spanName)
                    && latencySpanCounts.get(spanName).containsKey(latencyBoundary)
                ? latencySpanCounts.get(spanName).get(latencyBoundary)
                : 0;
        emitSummaryTableCell(out, spanName, numOfLatencySamples, SampleType.LATENCY, subtype);
        subtype += 1;
      }

      // Error based sampled spans column
      int numOfErrorSamples =
          errorSpanCounts.containsKey(spanName) ? errorSpanCounts.get(spanName) : 0;
      // subtype 0 means all errors
      emitSummaryTableCell(out, spanName, numOfErrorSamples, SampleType.ERROR, 0);
    }
    out.print("</table>");
  }

  private static void emitSpanNameAndCount(
      PrintStream out, String spanName, int count, SampleType type) {
    out.print(
        "<p class=\"align-center\"><b> Span Name: " + htmlEscaper().escape(spanName) + "</b></p>");
    String typeString =
        type == SampleType.RUNNING
            ? "running"
            : type == SampleType.LATENCY ? "latency samples" : "error samples";
    out.print("<p class=\"align-center\"><b> Number of " + typeString + ": " + count + "</b></p>");
  }

  private static void emitSpanDetails(
      PrintStream out, Formatter formatter, Collection<SpanData> spans) {
    out.print("<table style=\"border-spacing: 0; border: 1px solid #363636;\">");
    out.print("<tr class=\"bg-color\">");
    out.print(
        "<td style=\"color: #fff;\"><pre class=\"no-margin wrap-text\"><b>When</b></pre></td>");
    out.print(
        "<td class=\"border-left-white\" style=\"color: #fff;\">"
            + "<pre class=\"no-margin wrap-text\"><b>Elapsed(s)</b></pre></td>");
    out.print("<td class=\"border-left-white\"></td>");
    out.print("</tr>");
    boolean zebraStripe = false;
    for (SpanData span : spans) {
      zebraStripe = emitSingleSpan(out, formatter, span, zebraStripe);
    }
    out.print("</table>");
  }

  private static boolean emitSingleSpan(
      PrintStream out, Formatter formatter, SpanData span, boolean zebraStripe) {
    Calendar calendar = Calendar.getInstance();
    calendar.setTimeInMillis(TimeUnit.NANOSECONDS.toMillis(span.getStartEpochNanos()));
    long microsField = TimeUnit.NANOSECONDS.toMicros(span.getStartEpochNanos());
    String elapsedSecondsStr =
        span.getHasEnded()
            ? String.format("%.6f", (span.getEndEpochNanos() - span.getStartEpochNanos()) * 1.0e-9)
            : "";
    formatter.format(
        "<tr style=\"background-color: %s;\">", zebraStripe ? ZEBRA_STRIPE_COLOR : "#fff");
    formatter.format(
        "<td class=\"align-right\"><pre class=\"no-margin wrap-text\"><b>"
            + "%04d/%02d/%02d-%02d:%02d:%02d.%06d</b></pre></td>",
        calendar.get(Calendar.YEAR),
        calendar.get(Calendar.MONTH) + 1,
        calendar.get(Calendar.DAY_OF_MONTH),
        calendar.get(Calendar.HOUR_OF_DAY),
        calendar.get(Calendar.MINUTE),
        calendar.get(Calendar.SECOND),
        microsField);
    formatter.format(
        "<td class=\"border-left-dark\"><pre class=\"no-margin wrap-text\"><b>%s</b></pre></td>",
        elapsedSecondsStr);
    formatter.format(
        "<td class=\"border-left-dark\"><pre class=\"no-margin wrap-text\"><b>"
            + "TraceId: <b style=\"color:%s;\">%s</b> "
            + " | SpanId: %s | ParentSpanId: %s</b></pre></td>",
        span.getTraceFlags().isSampled() ? SAMPLED_TRACE_ID_COLOR : NOT_SAMPLED_TRACE_ID_COLOR,
        span.getTraceId().toLowerBase16(),
        span.getSpanId().toLowerBase16(),
        (span.getParentSpanId() == null
            ? SpanId.getInvalid().toLowerBase16()
            : span.getParentSpanId().toLowerBase16()));
    out.print("</tr>");
    zebraStripe = !zebraStripe;

    int lastEntryDayOfYear = calendar.get(Calendar.DAY_OF_YEAR);

    long lastEpochNanos = span.getStartEpochNanos();
    List<Event> timedEvents = new ArrayList<>(span.getEvents());
    Collections.sort(timedEvents, new EventComparator());
    for (Event event : timedEvents) {
      calendar.setTimeInMillis(TimeUnit.NANOSECONDS.toMillis(event.getEpochNanos()));
      formatter.format(
          "<tr style=\"background-color: %s;\">", zebraStripe ? ZEBRA_STRIPE_COLOR : "#fff");
      emitSingleEvent(out, formatter, event, calendar, lastEntryDayOfYear, lastEpochNanos);
      out.print("</tr>");
      if (calendar.get(Calendar.DAY_OF_YEAR) != lastEntryDayOfYear) {
        lastEntryDayOfYear = calendar.get(Calendar.DAY_OF_YEAR);
      }
      lastEpochNanos = event.getEpochNanos();
      zebraStripe = !zebraStripe;
    }
    formatter.format(
        "<tr style=\"background-color: %s;\"><td></td><td class=\"border-left-dark\">"
            + "</td><td class=\"border-left-dark\"><pre class=\"no-margin wrap-text\">",
        zebraStripe ? ZEBRA_STRIPE_COLOR : "#fff");
    Status status = span.getStatus();
    if (status != null) {
      formatter.format("%s | ", htmlEscaper().escape(status.toString()));
    }
    formatter.format("%s</pre></td>", htmlEscaper().escape(renderAttributes(span.getAttributes())));
    zebraStripe = !zebraStripe;
    return zebraStripe;
  }

  private static void emitSingleEvent(
      PrintStream out,
      Formatter formatter,
      Event event,
      Calendar calendar,
      int lastEntryDayOfYear,
      long lastEpochNanos) {
    if (calendar.get(Calendar.DAY_OF_YEAR) == lastEntryDayOfYear) {
      out.print("<td class=\"align-right\"><pre class=\"no-margin wrap-text\">");
    } else {
      formatter.format(
          "<td class=\"align-right\"><pre class=\"no-margin wrap-text\">%04d/%02d/%02d-",
          calendar.get(Calendar.YEAR),
          calendar.get(Calendar.MONTH) + 1,
          calendar.get(Calendar.DAY_OF_MONTH));
    }

    // Special printing so that durations smaller than one second
    // are left padded with blanks instead of '0' characters.
    // E.g.,
    //        Number                  Printout
    //        ---------------------------------
    //        0.000534                  .   534
    //        1.000534                 1.000534
    long deltaMicros = TimeUnit.NANOSECONDS.toMicros(event.getEpochNanos() - lastEpochNanos);
    String deltaString;
    if (deltaMicros >= 1000000) {
      deltaString = String.format("%.6f", (deltaMicros / 1000000.0));
    } else {
      deltaString = String.format("%1s.%6d", "", deltaMicros);
    }

    long microsField = TimeUnit.NANOSECONDS.toMicros(event.getEpochNanos());
    formatter.format(
        "%02d:%02d:%02d.%06d</pre></td> "
            + "<td class=\"border-left-dark\"><pre class=\"no-margin wrap-text\">%s</pre></td>"
            + "<td class=\"border-left-dark\"><pre class=\"no-margin wrap-text\">%s</pre></td>",
        calendar.get(Calendar.HOUR_OF_DAY),
        calendar.get(Calendar.MINUTE),
        calendar.get(Calendar.SECOND),
        microsField,
        deltaString,
        htmlEscaper().escape(renderEvent(event)));
  }

  private static String renderAttributes(ReadableAttributes attributes) {
    final StringBuilder stringBuilder = new StringBuilder();
    stringBuilder.append("Attributes:{");
    attributes.forEach(
        new KeyValueConsumer<AttributeValue>() {
          private boolean first = true;

          @Override
          public void consume(String key, AttributeValue value) {
            if (first) {
              first = false;
            } else {
              stringBuilder.append(", ");
            }
            stringBuilder.append(key);
            stringBuilder.append("=");
            switch (value.getType()) {
              case STRING:
                stringBuilder.append(value.getStringValue());
                break;
              case BOOLEAN:
                stringBuilder.append(value.getBooleanValue());
                break;
              case LONG:
                stringBuilder.append(value.getLongValue());
                break;
              case DOUBLE:
                stringBuilder.append(value.getDoubleValue());
                break;
              case STRING_ARRAY:
                stringBuilder.append(value.getStringArrayValue().toString());
                break;
              case BOOLEAN_ARRAY:
                stringBuilder.append(value.getBooleanArrayValue().toString());
                break;
              case LONG_ARRAY:
                stringBuilder.append(value.getLongArrayValue().toString());
                break;
              case DOUBLE_ARRAY:
                stringBuilder.append(value.getDoubleArrayValue().toString());
                break;
            }
          }
        });
    stringBuilder.append("}");
    return stringBuilder.toString();
  }

  private static String renderEvent(Event event) {
    StringBuilder stringBuilder = new StringBuilder();
    stringBuilder.append(event.getName());
    if (!event.getAttributes().isEmpty()) {
      stringBuilder.append(" | ");
      stringBuilder.append(renderAttributes(event.getAttributes()));
    }
    return stringBuilder.toString();
  }

  /**
   * Emits HTML body content to the {@link PrintStream} {@code out}. Content emitted by this
   * function should be enclosed by <body></body> tag.
   *
   * @param queryMap the map containing URL query parameters.s
   * @param out the {@link PrintStream} {@code out}.
   */
  private void emitHtmlBody(Map<String, String> queryMap, PrintStream out) {
    if (dataAggregator == null) {
      out.print("OpenTelemetry implementation not available.");
      return;
    }
    out.print(
        "<a href=\"/\"><img style=\"height: 90px;\" src=\"data:image/png;base64,"
            + ZPageLogo.getLogoBase64()
            + "\" /></a>");
    out.print("<h1>TraceZ Summary</h1>");
    emitSummaryTable(out);
    // spanName will be null if the query parameter doesn't exist in the URL
    String spanName = queryMap.get(PARAM_SPAN_NAME);
    if (spanName != null) {
<<<<<<< HEAD
      spanName = URLEncoder.encode(spanName, "UTF-8");
      // Convert spanName with URL encoding
      spanName = URLEncoder.encode(spanName, "UTF-8");
=======
>>>>>>> ec31e3e9
      // Show detailed information for the corresponding span
      String typeStr = queryMap.get(PARAM_SAMPLE_TYPE);
      if (typeStr != null) {
        List<SpanData> spans = null;
        SampleType type = SampleType.fromString(typeStr);
        if (type == SampleType.UNKNOWN) {
          // Type of unknown is garbage value
          return;
        } else if (type == SampleType.RUNNING) {
          // Display running span
          spans = dataAggregator.getRunningSpans(spanName);
        } else {
          String subtypeStr = queryMap.get(PARAM_SAMPLE_SUB_TYPE);
          if (subtypeStr != null) {
            int subtype = Integer.parseInt(subtypeStr);
            if (type == SampleType.LATENCY) {
              if (subtype < 0 || subtype >= LatencyBoundary.values().length) {
                // N/A or out-of-bound check for latency based subtype, valid values: [0, 8]
                return;
              }
              // Display latency based span
              LatencyBoundary latencyBoundary = LatencyBoundary.values()[subtype];
              spans =
<<<<<<< HEAD
                  new ArrayList<>(
                      dataAggregator.getOkSpans(
                          spanName,
                          latencyBoundary.getLatencyLowerBound(),
                          latencyBoundary.getLatencyUpperBound()));
              Collections.sort(spans, new SpanDataComparator(/* incremental= */ false));
=======
                  dataAggregator.getOkSpans(
                      spanName,
                      latencyBoundary.getLatencyLowerBound(),
                      latencyBoundary.getLatencyUpperBound());
>>>>>>> ec31e3e9
            } else {
              if (subtype < 0 || subtype >= CanonicalCode.values().length) {
                // N/A or out-of-bound cueck for error based subtype, valid values: [0, 15]
                return;
              }
              // Display error based span
<<<<<<< HEAD
              spans = new ArrayList<>(dataAggregator.getErrorSpans(spanName));
              Collections.sort(spans, new SpanDataComparator(/* incremental= */ false));
=======
              spans = dataAggregator.getErrorSpans(spanName);
>>>>>>> ec31e3e9
            }
          }
        }
        out.print("<h2>Span Details</h2>");
        emitSpanNameAndCount(out, spanName, spans == null ? 0 : spans.size(), type);

        if (spans != null) {
          Formatter formatter = new Formatter(out, Locale.US);
          spans =
              ImmutableList.sortedCopyOf(new SpanDataComparator(/* incremental= */ true), spans);
          emitSpanDetails(out, formatter, spans);
        }
      }
    }
  }

  @Override
  public void emitHtml(Map<String, String> queryMap, OutputStream outputStream) {
    // PrintStream for emiting HTML contents
    try (PrintStream out = new PrintStream(outputStream, /* autoFlush= */ false, "UTF-8")) {
      out.print("<!DOCTYPE html>");
      out.print("<html lang=\"en\">");
      out.print("<head>");
      out.print("<meta charset=\"UTF-8\">");
      out.print(
          "<link rel=\"shortcut icon\" href=\"data:image/png;base64,"
              + ZPageLogo.getFaviconBase64()
              + "\" type=\"image/png\">");
      out.print(
          "<link href=\"https://fonts.googleapis.com/css?family=Open+Sans:300\""
              + "rel=\"stylesheet\">");
      out.print(
          "<link href=\"https://fonts.googleapis.com/css?family=Roboto\" rel=\"stylesheet\">");
      out.print("<title>TraceZ</title>");
      emitHtmlStyle(out);
      out.print("</head>");
      out.print("<body>");
      try {
        emitHtmlBody(queryMap, out);
      } catch (Throwable t) {
        out.print("Error while generating HTML: " + t.toString());
        logger.log(Level.WARNING, "error while generating HTML", t);
      }
      out.print("</body>");
      out.print("</html>");
    } catch (Throwable t) {
      logger.log(Level.WARNING, "error while generating HTML", t);
    }
  }

  private static String latencyBoundaryToString(LatencyBoundary latencyBoundary) {
    switch (latencyBoundary) {
      case ZERO_MICROSx10:
        return ">0us";
      case MICROSx10_MICROSx100:
        return ">10us";
      case MICROSx100_MILLIx1:
        return ">100us";
      case MILLIx1_MILLIx10:
        return ">1ms";
      case MILLIx10_MILLIx100:
        return ">10ms";
      case MILLIx100_SECONDx1:
        return ">100ms";
      case SECONDx1_SECONDx10:
        return ">1s";
      case SECONDx10_SECONDx100:
        return ">10s";
      case SECONDx100_MAX:
        return ">100s";
    }
    throw new IllegalArgumentException("No value string available for: " + latencyBoundary);
  }

  private static ImmutableMap<LatencyBoundary, String> buildLatencyBoundaryStringMap() {
    Map<LatencyBoundary, String> latencyBoundaryMap = new HashMap<>();
    for (LatencyBoundary latencyBoundary : LatencyBoundary.values()) {
      latencyBoundaryMap.put(latencyBoundary, latencyBoundaryToString(latencyBoundary));
    }
    return ImmutableMap.copyOf(latencyBoundaryMap);
  }

  private static final class EventComparator implements Comparator<Event>, Serializable {
    private static final long serialVersionUID = 0;

    @Override
    public int compare(Event e1, Event e2) {
      return Long.compare(e1.getEpochNanos(), e2.getEpochNanos());
    }
  }

  private static final class SpanDataComparator implements Comparator<SpanData>, Serializable {
    private static final long serialVersionUID = 0;
    private final boolean incremental;

    /**
     * Returns a new {@code SpanDataComparator}.
     *
     * @param incremental {@code true} if sorting spans incrementally
     */
    private SpanDataComparator(boolean incremental) {
      this.incremental = incremental;
    }

    @Override
    public int compare(SpanData s1, SpanData s2) {
      return incremental
          ? Long.compare(s1.getStartEpochNanos(), s2.getStartEpochNanos())
          : Long.compare(s2.getStartEpochNanos(), s1.getEndEpochNanos());
    }
  }
}<|MERGE_RESOLUTION|>--- conflicted
+++ resolved
@@ -470,12 +470,6 @@
     // spanName will be null if the query parameter doesn't exist in the URL
     String spanName = queryMap.get(PARAM_SPAN_NAME);
     if (spanName != null) {
-<<<<<<< HEAD
-      spanName = URLEncoder.encode(spanName, "UTF-8");
-      // Convert spanName with URL encoding
-      spanName = URLEncoder.encode(spanName, "UTF-8");
-=======
->>>>>>> ec31e3e9
       // Show detailed information for the corresponding span
       String typeStr = queryMap.get(PARAM_SAMPLE_TYPE);
       if (typeStr != null) {
@@ -499,31 +493,17 @@
               // Display latency based span
               LatencyBoundary latencyBoundary = LatencyBoundary.values()[subtype];
               spans =
-<<<<<<< HEAD
-                  new ArrayList<>(
-                      dataAggregator.getOkSpans(
-                          spanName,
-                          latencyBoundary.getLatencyLowerBound(),
-                          latencyBoundary.getLatencyUpperBound()));
-              Collections.sort(spans, new SpanDataComparator(/* incremental= */ false));
-=======
                   dataAggregator.getOkSpans(
                       spanName,
                       latencyBoundary.getLatencyLowerBound(),
                       latencyBoundary.getLatencyUpperBound());
->>>>>>> ec31e3e9
             } else {
               if (subtype < 0 || subtype >= CanonicalCode.values().length) {
                 // N/A or out-of-bound cueck for error based subtype, valid values: [0, 15]
                 return;
               }
               // Display error based span
-<<<<<<< HEAD
-              spans = new ArrayList<>(dataAggregator.getErrorSpans(spanName));
-              Collections.sort(spans, new SpanDataComparator(/* incremental= */ false));
-=======
               spans = dataAggregator.getErrorSpans(spanName);
->>>>>>> ec31e3e9
             }
           }
         }
