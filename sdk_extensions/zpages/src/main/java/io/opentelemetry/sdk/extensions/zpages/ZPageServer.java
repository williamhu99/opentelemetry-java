/*
 * Copyright 2020, OpenTelemetry Authors
 *
 * Licensed under the Apache License, Version 2.0 (the "License");
 * you may not use this file except in compliance with the License.
 * You may obtain a copy of the License at
 *
 *     http://www.apache.org/licenses/LICENSE-2.0
 *
 * Unless required by applicable law or agreed to in writing, software
 * distributed under the License is distributed on an "AS IS" BASIS,
 * WITHOUT WARRANTIES OR CONDITIONS OF ANY KIND, either express or implied.
 * See the License for the specific language governing permissions and
 * limitations under the License.
 */

package io.opentelemetry.sdk.extensions.zpages;

import static com.google.common.base.Preconditions.checkState;

import com.google.common.annotations.VisibleForTesting;
import com.sun.net.httpserver.HttpServer;
import io.opentelemetry.sdk.OpenTelemetrySdk;
import io.opentelemetry.sdk.trace.TracerSdkProvider;
import java.io.IOException;
import java.net.InetSocketAddress;
import java.util.concurrent.atomic.AtomicBoolean;
import javax.annotation.Nullable;
import javax.annotation.concurrent.GuardedBy;
import javax.annotation.concurrent.ThreadSafe;

/**
 * A collection of HTML pages to display stats and trace data and allow library configuration
 * control.
 *
 * <p>Example usage with private {@link HttpServer}
 *
 * <pre>{@code
 * public class Main {
 *   public static void main(String[] args) throws Exception {
 *     ZPageServer.startHttpServerAndRegisterAllPages(8000);
 *     ... // do work
 *   }
 * }
 * }</pre>
 *
 * <p>Example usage with shared {@link HttpServer}
 *
 * <pre>{@code
 * public class Main {
 *   public static void main(String[] args) throws Exception {
 *     HttpServer server = HttpServer.create(new InetSocketAddress(8000), 10);
 *     ZPageServer.registerAllPagesToHttpServer(server);
 *     server.start();
 *     ... // do work
 *   }
 * }
 * }</pre>
 */
@ThreadSafe
public final class ZPageServer {
  // The maximum number of queued incoming connections allowed on the HttpServer listening socket.
  private static final int HTTPSERVER_BACKLOG = 5;
  // Length of time to wait for the HttpServer to stop
  private static final int HTTPSERVER_STOP_DELAY = 1;
  // Tracez SpanProcessor and DataAggregator for constructing TracezZPageHandler
  private static final TracezSpanProcessor tracezSpanProcessor =
      TracezSpanProcessor.newBuilder().build();
  private static final TracezDataAggregator tracezDataAggregator =
      new TracezDataAggregator(tracezSpanProcessor);
  private static final TracerSdkProvider tracerProvider = OpenTelemetrySdk.getTracerProvider();
  // Handler for /tracez page
  private static final ZPageHandler tracezZPageHandler =
      new TracezZPageHandler(tracezDataAggregator);
<<<<<<< HEAD
  private static final TracerSdkProvider tracerProvider = OpenTelemetrySdk.getTracerProvider();
=======
  // Handler for /traceconfigz page
>>>>>>> 0c14cf3a
  private static final ZPageHandler traceConfigzZPageHandler =
      new TraceConfigzZPageHandler(tracerProvider);

  private static final Object mutex = new Object();
  private static final AtomicBoolean isTracezSpanProcesserAdded = new AtomicBoolean(false);

  @GuardedBy("mutex")
  @Nullable
  private static HttpServer server;

  /** Function that adds the {@link TracezSpanProcessor} to the {@link tracerSdkProvider}. */
  private static void addTracezSpanProcessor() {
    if (isTracezSpanProcesserAdded.compareAndSet(false, true)) {
      tracerProvider.addSpanProcessor(tracezSpanProcessor);
    }
  }

  /**
   * Registers a {@code ZPageHandler} for tracing debug to the server. The page displays information
   * about all running spans and all sampled spans based on latency and error.
   *
   * <p>It displays a summary table which contains one row for each span name and data about number
   * of running and sampled spans.
   *
   * <p>Clicking on a cell in the table with a number that is greater than zero will display
   * detailed information about that span.
   *
   * <p>This method will add the TracezSpanProcessor to the tracerProvider, it should only be called
   * once.
   *
   * @param server the {@link HttpServer} for the page to register to.
   */
  static void registerTracezZPageHandler(HttpServer server) {
    addTracezSpanProcessor();
    server.createContext(tracezZPageHandler.getUrlPath(), new ZPageHttpHandler(tracezZPageHandler));
  }

  static void registerTraceConfigzZPageHandler(HttpServer server) {
    server.createContext(
        traceConfigzZPageHandler.getUrlPath(), new ZPageHttpHandler(traceConfigzZPageHandler));
  }

  /**
   * Registers a {@code ZPageHandler} for tracing config. The page displays information about all
   * active configuration and allow changing the active configuration.
   *
   * <p>It displays a change table which allows users to change active configuration.
   *
   * <p>It displays an active value table which displays current active configuration.
   *
   * <p>Refreshing the page will show the updated active configuration.
   *
   * @param server the {@link HttpServer} for the page to register to.
   */
  static void registerTraceConfigzZPageHandler(HttpServer server) {
    server.createContext(
        traceConfigzZPageHandler.getUrlPath(), new ZPageHttpHandler(traceConfigzZPageHandler));
  }

  /**
   * Registers all zPages to the given {@link HttpServer} {@code server}.
   *
   * @param server the {@link HttpServer} that exports the zPages.
   */
  public static void registerAllPagesToHttpServer(HttpServer server) {
    // For future zPages, register them to the server in here
    registerTracezZPageHandler(server);
    registerTraceConfigzZPageHandler(server);
  }

  /** Method for stopping the {@link HttpServer} {@code server}. */
  private static void stop() {
    synchronized (mutex) {
      if (server == null) {
        return;
      }
      server.stop(HTTPSERVER_STOP_DELAY);
      server = null;
    }
  }

  /**
   * Starts a private {@link HttpServer} and registers all zPages to it. When the JVM shuts down the
   * server is stopped.
   *
   * <p>Users can only call this function once per process.
   *
   * @param port the port used to bind the {@link HttpServer} {@code server}
   * @throws IllegalStateException if the server is already started.
   * @throws IOException if the server cannot bind to the specified port.
   */
  public static void startHttpServerAndRegisterAllPages(int port) throws IOException {
    synchronized (mutex) {
      checkState(server == null, "The HttpServer is already started.");
      server = HttpServer.create(new InetSocketAddress(port), HTTPSERVER_BACKLOG);
      ZPageServer.registerAllPagesToHttpServer(server);
      server.start();
    }

    Runtime.getRuntime()
        .addShutdownHook(
            new Thread() {
              @Override
              public void run() {
                ZPageServer.stop();
              }
            });
  }

  /**
   * Returns the boolean indicating if TracezSpanProcessor is added. For testing purpose only.
   *
   * @return the boolean indicating if TracezSpanProcessor is added.
   */
  @VisibleForTesting
  static boolean getIsTracezSpanProcesserAdded() {
    return isTracezSpanProcesserAdded.get();
  }

  private ZPageServer() {}
}<|MERGE_RESOLUTION|>--- conflicted
+++ resolved
@@ -72,11 +72,7 @@
   // Handler for /tracez page
   private static final ZPageHandler tracezZPageHandler =
       new TracezZPageHandler(tracezDataAggregator);
-<<<<<<< HEAD
-  private static final TracerSdkProvider tracerProvider = OpenTelemetrySdk.getTracerProvider();
-=======
   // Handler for /traceconfigz page
->>>>>>> 0c14cf3a
   private static final ZPageHandler traceConfigzZPageHandler =
       new TraceConfigzZPageHandler(tracerProvider);
 
@@ -112,11 +108,6 @@
   static void registerTracezZPageHandler(HttpServer server) {
     addTracezSpanProcessor();
     server.createContext(tracezZPageHandler.getUrlPath(), new ZPageHttpHandler(tracezZPageHandler));
-  }
-
-  static void registerTraceConfigzZPageHandler(HttpServer server) {
-    server.createContext(
-        traceConfigzZPageHandler.getUrlPath(), new ZPageHttpHandler(traceConfigzZPageHandler));
   }
 
   /**
