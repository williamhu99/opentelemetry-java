--- conflicted
+++ resolved
@@ -73,18 +73,12 @@
   // Handler for /tracez page
   private static final ZPageHandler tracezZPageHandler =
       new TracezZPageHandler(tracezDataAggregator);
-<<<<<<< HEAD
   // Handler for /traceconfigz page
   private static final ZPageHandler traceConfigzZPageHandler =
       new TraceConfigzZPageHandler(tracerProvider);
-  // Handler for index page
-  private static final ZPageHandler indexZPageHandler =
-      new IndexZPageHandler(ImmutableList.of(tracezZPageHandler, traceConfigzZPageHandler));
-=======
   // Handler for index page, **please include all available zPages in the constructor**
   private static final ZPageHandler indexZPageHandler =
       new IndexZPageHandler(ImmutableList.of(tracezZPageHandler));
->>>>>>> 34a988cd
 
   private static final Object mutex = new Object();
   private static final AtomicBoolean isTracezSpanProcesserAdded = new AtomicBoolean(false);
@@ -100,21 +94,17 @@
     }
   }
 
+  /**
+   * Registers a {@link ZPageHandler} for the index page of zPages. The page displays information
+   * about all available zPages with links to those zPages.
+   *
+   * @param server the server that exports the zPages.
+   */
   static void registerIndexZPageHandler(HttpServer server) {
     server.createContext(indexZPageHandler.getUrlPath(), new ZPageHttpHandler(indexZPageHandler));
   }
 
   /**
-   * Registers a {@link ZPageHandler} for the index page of zPages. The page displays information
-   * about all available zPages with links to those zPages.
-   *
-   * @param server the server that exports the zPages.
-   */
-  static void registerIndexZPageHandler(HttpServer server) {
-    server.createContext(indexZPageHandler.getUrlPath(), new ZPageHttpHandler(indexZPageHandler));
-  }
-
-  /**
    * Registers a {@link ZPageHandler} for tracing debug to the server. The page displays information
    * about all running spans and all sampled spans based on latency and error.
    *
@@ -127,11 +117,7 @@
    * <p>This method will add the TracezSpanProcessor to the tracerProvider, it should only be called
    * once.
    *
-<<<<<<< HEAD
    * @param server the {@link HttpServer} for the page to register to.
-=======
-   * @param server the server that exports the zPages.
->>>>>>> 34a988cd
    */
   static void registerTracezZPageHandler(HttpServer server) {
     addTracezSpanProcessor();
