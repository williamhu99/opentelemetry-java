--- conflicted
+++ resolved
@@ -76,11 +76,7 @@
   // Handler for /traceconfigz page
   private static final ZPageHandler traceConfigzZPageHandler =
       new TraceConfigzZPageHandler(tracerProvider);
-<<<<<<< HEAD
-  // Handler for index page, **please include all available zPages in the constructor**
-=======
   // Handler for index page, **please include all available ZPageHandlers in the constructor**
->>>>>>> ed93b9eb
   private static final ZPageHandler indexZPageHandler =
       new IndexZPageHandler(ImmutableList.of(tracezZPageHandler, traceConfigzZPageHandler));
 
