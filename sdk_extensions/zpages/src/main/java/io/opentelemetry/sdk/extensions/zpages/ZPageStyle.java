--- conflicted
+++ resolved
@@ -24,15 +24,9 @@
   static String style =
       "body{font-family: \"Roboto\", sans-serif; font-size: 16px;"
           + "background-color: #fff;}"
-<<<<<<< HEAD
-          + "h1{color: #363636; text-align: center; margin-bottom 20px;}"
-          + "h2{color: #363636; text-align: center; margin-bottom: 20px;}"
-          + "p{padding: 0 0.5em; color: #363636;}"
-=======
           + "h1{padding: 0 20px; color: #363636; text-align: center; margin-bottom: 20px;}"
           + "h2{padding: 0 20px; color: #363636; text-align: center; margin-bottom: 20px;}"
           + "p{padding: 0 20px; color: #363636;}"
->>>>>>> df146234
           + "tr.bg-color{background-color: #4b5fab;}"
           + "table{margin: 0 auto;}"
           + "th{padding: 0 1em; line-height: 2.0}"
